project(gunrock)

set(gunrock_VERSION_MAJOR 0)
set(gunrock_VERSION_MINOR 1)
set(gunrock_VERSION_PATCH 0)
add_definitions("-DGUNROCKVERSION=${gunrock_VERSION_MAJOR}.${gunrock_VERSION_MINOR}.${gunrock_VERSION_PATCH}")

set(gunrock_REQUIRED_BOOST_VERSION 1.53)

cmake_minimum_required(VERSION 2.8)

option(CMAKE_VERBOSE_MAKEFILE ON)

find_package(CUDA REQUIRED)

if(CUDA_64_BIT_DEVICE_CODE)
  set(gunrock_arch_suffix x86_64)
else()
  set(gunrock_arch_suffix i386)
endif()

set(CMAKE_MODULE_PATH ${CMAKE_MODULE_PATH} ${CMAKE_CURRENT_SOURCE_DIR}/cmake)

find_package(Boost ${gunrock_REQUIRED_BOOST_VERSION}
<<<<<<< HEAD
  REQUIRED system timer chrono)
=======
  REQUIRED system filesystem timer chrono)
>>>>>>> d4f8d5ae
if (Boost_FOUND)
  include_directories(${Boost_INCLUDE_DIRS})
  link_directories(${Boost_LIBRARY_DIRS})
else()
  message(WARNING "Boost was requested but support was not found")
endif ()

<<<<<<< HEAD
find_package(OpenMP)
if(OPENMP_FOUND)
  set(CMAKE_C_FLAGS "${CMAKE_C_FLAGS} ${OpenMP_C_FLAGS}")
  set(CMAKE_CXX_FLAGS "${CMAKE_CXX_FLAGS} ${OpenMP_CXX_FLAGS}")
else()
  message(WARNING "OpenMP was requested but support was not found")
endif()

find_package(Metis 5.0 REQUIRED)
=======
# begin /* How can I pass git SHA1 to compiler as definition using cmake? */
# http://stackoverflow.com/questions/1435953/how-can-i-pass-git-sha1-to-compiler-as-definition-using-cmake/4318642#4318642
list(APPEND CMAKE_MODULE_PATH "${CMAKE_CURRENT_SOURCE_DIR}/cmake/")
include(GetGitRevisionDescription)
get_git_head_revision(GIT_REFSPEC GIT_SHA1)
# end /* How can I pass git SHA1 to compiler as definition using cmake? */
>>>>>>> d4f8d5ae

set(gunrock_INCLUDE_DIRS
  ${CMAKE_SOURCE_DIR})
include_directories(${gunrock_INCLUDE_DIRS})

set(mgpu_INCLUDE_DIRS
  ${CMAKE_SOURCE_DIR}/externals/moderngpu/include
  CACHE PATH
  "Directory to the Modern GPU include files")

set(mgpu_SOURCE_DIRS
  ${CMAKE_SOURCE_DIR}/externals/moderngpu/src
  CACHE PATH
  "Directory to the Modern GPU source files")

set(cub_INCLUDE_DIRS
  ${CMAKE_SOURCE_DIR}/externals/cub
  CACHE PATH
  "Directory to the CUB include files")

## Set the directory where the binaries will be stored
set(EXECUTABLE_OUTPUT_PATH
  ${PROJECT_BINARY_DIR}/bin
  CACHE PATH
  "Directory where all executables will be stored")

## Set the directory where the libraries will be stored
set(LIBRARY_OUTPUT_PATH
  ${PROJECT_BINARY_DIR}/lib
  CACHE PATH
  "Directory where all the libraries will be stored")

set(GENCODE_SM10
  -gencode=arch=compute_10,code=sm_10 -gencode=arch=compute_10,code=compute_10)
set(GENCODE_SM13
  -gencode=arch=compute_13,code=sm_13 -gencode=arch=compute_13,code=compute_13)
set(GENCODE_SM20
  -gencode=arch=compute_20,code=sm_20 -gencode=arch=compute_20,code=compute_20)
set(GENCODE_SM30
  -gencode=arch=compute_30,code=sm_30 -gencode=arch=compute_30,code=compute_30)
set(GENCODE_SM35
  -gencode=arch=compute_35,code=sm_35 -gencode=arch=compute_35,code=compute_35)
set(GENCODE_SM37
  -gencode=arch=compute_37,code=sm_37 -gencode=arch=compute_37,code=compute_37)
set(GENCODE_SM50
  -gencode=arch=compute_50,code=sm_50 -gencode=arch=compute_50,code=compute_50)

#set(GENCODE -gencode=arch=compute_10,code=compute_10) # at least generate PTX

option(GUNROCK_BUILD_LIB
  "On to build library"
  ON)

option(GUNROCK_BUILD_SHARED_LIBS
  "On to build shared libraries, off for static libraries."
  ON)

option(GUNROCK_BUILD_APPLICATIONS
  "If on, builds the sample applications."
  ON)

option(GUNROCK_GENCODE_SM10
  "ON to generate code for Compute Capability 1.0 devices (e.g. Tesla C870)"
  OFF)

option(GUNROCK_GENCODE_SM13
  "ON to generate code for Compute Capability 1.3 devices (e.g. Tesla C1060)"
  OFF)

option(GUNROCK_GENCODE_SM20
  "ON to generate code for Compute Capability 2.0 devices (e.g. Tesla C2050)"
  OFF)

option(GUNROCK_GENCODE_SM30
  "ON to generate code for Compute Capability 3.0 devices (e.g. Tesla K10)"
  ON)

option(GUNROCK_GENCODE_SM35
  "ON to generate code for Compute Capability 3.5 devices (e.g. Tesla K20)"
  OFF)

option(GUNROCK_GENCODE_SM37
  "ON to generate code for Compute Capability 3.7 devices (e.g. Tesla K80)"
  OFF)

option(GUNROCK_GENCODE_SM50
  "ON to generate code for Compute Capability 5.0 devices (e.g. GeForce GTX 750 TI)"
  OFF)

option(CUDA_VERBOSE_PTXAS
  "On to enable verbose output from the PTXAS assembler."
  OFF)

if (GUNROCK_GENCODE_SM10)
  set(GENCODE ${GENCODE} ${GENCODE_SM10})
endif(GUNROCK_GENCODE_SM10)

if (GUNROCK_GENCODE_SM13)
  set(GENCODE ${GENCODE} ${GENCODE_SM13})
endif(GUNROCK_GENCODE_SM13)

if (GUNROCK_GENCODE_SM20)
  set(GENCODE ${GENCODE} ${GENCODE_SM20})
endif(GUNROCK_GENCODE_SM20)

if (GUNROCK_GENCODE_SM30)
  set(GENCODE ${GENCODE} ${GENCODE_SM30})
endif(GUNROCK_GENCODE_SM30)

if (GUNROCK_GENCODE_SM35)
  set(GENCODE ${GENCODE} ${GENCODE_SM35})
endif(GUNROCK_GENCODE_SM35)

if (GUNROCK_GENCODE_SM37)
  set(GENCODE ${GENCODE} ${GENCODE_SM37})
endif(GUNROCK_GENCODE_SM37)

if (GUNROCK_GENCODE_SM50)
  set(GENCODE ${GENCODE} ${GENCODE_SM50})
endif(GUNROCK_GENCODE_SM50)

if (CUDA_VERBOSE_PTXAS)
  set(VERBOSE_PTXAS --ptxas-options=-v)
endif (CUDA_VERBOSE_PTXAS)

if(${CMAKE_SYSTEM_NAME} MATCHES "Darwin")
  # also see how to do overrides:
  # https://gist.github.com/robertmaynard/11297565

  # updated for CUDA 7, which uses libc++ rather than libstdc++
  # older settings: check the git history
  set(CUDA_PROPAGATE_HOST_FLAGS OFF)
  set(CMAKE_CXX_FLAGS -std=c++11)
  set(CUDA_NVCC_FLAGS -std=c++11)
endif(${CMAKE_SYSTEM_NAME} MATCHES "Darwin")

if(GUNROCK_BUILD_LIB)
  if(GUNROCK_BUILD_SHARED_LIBS)
    set(LIB_TYPE SHARED)
  else()
    set(LIB_TYPE STATIC)
    set(GUNROCK_STATIC_LIB 1)
  endif(GUNROCK_BUILD_SHARED_LIBS)

  #configure_file(
  #    ${CMAKE_CURRENT_SOURCE_DIR}/gunrock/gunrock_config.h.in
  #    ${CMAKE_CURRENT_SOURCE_DIR}/gunrock/gunrock_config.h)

  configure_file(
    "${CMAKE_CURRENT_SOURCE_DIR}/gunrock/util/gitsha1.c.in"
    "${CMAKE_CURRENT_SOURCE_DIR}/gunrock/util/gitsha1.c"
    @ONLY)
  add_subdirectory(gunrock)
endif(GUNROCK_BUILD_LIB)

if(GUNROCK_BUILD_APPLICATIONS)
  add_subdirectory(shared_lib_tests)
  #add_subdirectory(simple_example)
  add_subdirectory(tests/bc)
  add_subdirectory(tests/bfs)
  add_subdirectory(tests/cc)
  add_subdirectory(tests/pr)
  add_subdirectory(tests/sssp)
  add_subdirectory(tests/dobfs)
  add_subdirectory(tests/hits)
  add_subdirectory(tests/salsa)
  add_subdirectory(tests/wtf)
  add_subdirectory(tests/topk)
  add_subdirectory(tests/template)
  add_subdirectory(tests/mst)
  #add_subdirectory(tests/vis)
  #add_subdirectory(tests/mis)
endif(GUNROCK_BUILD_APPLICATIONS)

enable_testing()

### primitive tests with bips98_606 graph
add_test(NAME TEST_BFS COMMAND breadth_first_search market
  ${gunrock_INCLUDE_DIRS}/simple_example/bips98_606.mtx --undirected --src=0)
set_tests_properties(TEST_BFS PROPERTIES PASS_REGULAR_EXPRESSION "CORRECT")

add_test(NAME TEST_BC COMMAND betweenness_centrality market
  ${gunrock_INCLUDE_DIRS}/simple_example/bips98_606.mtx --undirected --src=0)
set_tests_properties(TEST_BC PROPERTIES PASS_REGULAR_EXPRESSION "CORRECT")

add_test(NAME TEST_CC COMMAND connected_component market
  ${gunrock_INCLUDE_DIRS}/simple_example/bips98_606.mtx)
set_tests_properties(TEST_CC PROPERTIES PASS_REGULAR_EXPRESSION "CORRECT")

add_test(NAME TEST_SSSP COMMAND single_source_shortest_path market
  ${gunrock_INCLUDE_DIRS}/simple_example/bips98_606.mtx --undirected --src=0)
set_tests_properties(TEST_SSSP PROPERTIES PASS_REGULAR_EXPRESSION "CORRECT")

add_test(NAME TEST_PAGERANK COMMAND pagerank market
  ${gunrock_INCLUDE_DIRS}/simple_example/bips98_606.mtx --undirected)
set_tests_properties(TEST_PAGERANK PROPERTIES PASS_REGULAR_EXPRESSION "CORRECT")

add_test(NAME TEST_DOBFS COMMAND direction_optimizing_bfs market
  ${gunrock_INCLUDE_DIRS}/simple_example/bips98_606.mtx --undirected --src=0)
set_tests_properties(TEST_DOBFS PROPERTIES PASS_REGULAR_EXPRESSION "CORRECT")

add_test(NAME TEST_TOPK COMMAND degree_centrality market
  ${gunrock_INCLUDE_DIRS}/simple_example/bips98_606.mtx --undirected)
set_tests_properties(TEST_TOPK PROPERTIES PASS_REGULAR_EXPRESSION "CORRECT")

add_test(NAME TEST_MST COMMAND minimum_spanning_tree market
  ${gunrock_INCLUDE_DIRS}/simple_example/bips98_606.mtx)
set_tests_properties(TEST_MST PROPERTIES PASS_REGULAR_EXPRESSION "CORRECT")

### shared library application interface tests
add_test(NAME SHARED_LIB_TEST_BFS COMMAND shared_lib_bfs)
set_tests_properties(SHARED_LIB_TEST_BFS
  PROPERTIES PASS_REGULAR_EXPRESSION "Node_ID.*2.*: Label.*1")

add_test(NAME SHARED_LIB_TEST_BC COMMAND shared_lib_bc)
set_tests_properties(SHARED_LIB_TEST_BC
  PROPERTIES PASS_REGULAR_EXPRESSION "Node_ID.*0.*: Score.*0.5000")

add_test(NAME SHARED_LIB_TEST_CC COMMAND shared_lib_cc)
set_tests_properties(SHARED_LIB_TEST_CC
  PROPERTIES PASS_REGULAR_EXPRESSION "Node_ID.*1.*: Component.*0")

add_test(NAME SHARED_LIB_TEST_SSSP COMMAND shared_lib_sssp)
set_tests_properties(SHARED_LIB_TEST_SSSP
  PROPERTIES PASS_REGULAR_EXPRESSION "Node_ID.*1.*: Label.*39.*")

add_test(NAME SHARED_LIB_TEST_PAGERANK COMMAND shared_lib_pr)
set_tests_properties(SHARED_LIB_TEST_PAGERANK
  PROPERTIES PASS_REGULAR_EXPRESSION "Node_ID.*2.*: Score.*1.2*")

#add_test(NAME SimpleExample COMMAND simple_example market
#    data/simple_example/bips98_606.mtx)
#set_tests_properties(SimpleExample
#    PROPERTIES PASS_REGULAR_EXPRESSION "TEST PASSED")

#add_test(NAME TestBFS COMMAND test_bfs market
#    data/simple_example/bips98_606.mtx --src=largestdegree)
#set_tests_properties(TestBFS
#    PROPERTIES PASS_REGULAR_EXPRESSION "CORRECT")<|MERGE_RESOLUTION|>--- conflicted
+++ resolved
@@ -22,11 +22,7 @@
 set(CMAKE_MODULE_PATH ${CMAKE_MODULE_PATH} ${CMAKE_CURRENT_SOURCE_DIR}/cmake)
 
 find_package(Boost ${gunrock_REQUIRED_BOOST_VERSION}
-<<<<<<< HEAD
-  REQUIRED system timer chrono)
-=======
   REQUIRED system filesystem timer chrono)
->>>>>>> d4f8d5ae
 if (Boost_FOUND)
   include_directories(${Boost_INCLUDE_DIRS})
   link_directories(${Boost_LIBRARY_DIRS})
@@ -34,7 +30,6 @@
   message(WARNING "Boost was requested but support was not found")
 endif ()
 
-<<<<<<< HEAD
 find_package(OpenMP)
 if(OPENMP_FOUND)
   set(CMAKE_C_FLAGS "${CMAKE_C_FLAGS} ${OpenMP_C_FLAGS}")
@@ -44,14 +39,13 @@
 endif()
 
 find_package(Metis 5.0 REQUIRED)
-=======
+
 # begin /* How can I pass git SHA1 to compiler as definition using cmake? */
 # http://stackoverflow.com/questions/1435953/how-can-i-pass-git-sha1-to-compiler-as-definition-using-cmake/4318642#4318642
 list(APPEND CMAKE_MODULE_PATH "${CMAKE_CURRENT_SOURCE_DIR}/cmake/")
 include(GetGitRevisionDescription)
 get_git_head_revision(GIT_REFSPEC GIT_SHA1)
 # end /* How can I pass git SHA1 to compiler as definition using cmake? */
->>>>>>> d4f8d5ae
 
 set(gunrock_INCLUDE_DIRS
   ${CMAKE_SOURCE_DIR})
