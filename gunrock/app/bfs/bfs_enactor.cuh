--- conflicted
+++ resolved
@@ -309,7 +309,6 @@
             work_progress[0],
             frontier_queue->keys  [frontier_attribute->selector  ].GetSize(),
             frontier_queue->keys  [frontier_attribute->selector^1].GetSize(),
-<<<<<<< HEAD
             enactor_stats->filter_kernel_stats);*/
         gunrock::oprtr::simplified_filter::LaunchKernel
             <FilterKernelPolicy, Problem, Functor> (
@@ -336,9 +335,6 @@
 
         util::MemsetKernel<<<256, 256, 0, stream>>>(
             data_slice -> vertex_markers[(enactor_stats -> iteration +1)%2].GetPointer(util::DEVICE), (SizeT)0, graph_slice -> nodes + 1);
-=======
-            enactor_stats->filter_kernel_stats);
->>>>>>> 8f0101f3
         if (enactor -> debug && (enactor_stats->retval =
             util::GRError("filter_forward::Kernel failed", __FILE__, __LINE__))) return;
         if (enactor -> debug)
