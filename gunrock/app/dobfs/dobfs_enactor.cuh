--- conflicted
+++ resolved
@@ -108,11 +108,8 @@
             if (ProblemData::ENABLE_IDEMPOTENCE) {
                 int bytes = (graph_slice->nodes + 8 - 1) / 8;
                 cudaChannelFormatDesc   bitmask_desc = cudaCreateChannelDesc<char>();
-<<<<<<< HEAD
-                gunrock::oprtr::vertex_map::BitmaskTex<unsigned char>::ref.channelDesc = bitmask_desc;
-=======
+
                 gunrock::oprtr::filter::BitmaskTex<unsigned char>::ref.channelDesc = bitmask_desc;
->>>>>>> 599b08b8
                 if (retval = util::GRError(cudaBindTexture(
                                 0,
                                 gunrock::oprtr::filter::BitmaskTex<unsigned char>::ref,
