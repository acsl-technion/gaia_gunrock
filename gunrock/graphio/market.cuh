// ----------------------------------------------------------------------------
// Gunrock -- Fast and Efficient GPU Graph Library
// ----------------------------------------------------------------------------
// This source code is distributed under the terms of LICENSE.TXT
// in the root directory of this source distribution.
// ----------------------------------------------------------------------------

/**
 * @file
 * market.cuh
 *
 * @brief MARKET Graph Construction Routines
 */

#pragma once

#include <math.h>
#include <time.h>
#include <stdio.h>
#include <libgen.h>
#include <iostream>

#include <gunrock/graphio/utils.cuh>

namespace gunrock {
namespace graphio {


template<bool LOAD_VALUES, typename VertexId, typename SizeT, typename Value>
int ReadLabelStream(
    FILE *f_in,
    char *output_file,
    Csr<VertexId, SizeT, Value> &csr_graph,
    bool quiet = false)
{
    SizeT lines_read = -1;
    SizeT nodes = 0;

    char line[1024];
    Value *labels = NULL;

    time_t mark0 = time(NULL);
    if(!quiet) printf("Parsing node labels...\n");

    fflush(stdout);

    while (true)
    {

        if (fscanf(f_in, "%[^\n]\n", line) <= 0)
        {
            break;
        }

        if (line[0] == '%')
        {

            // Comment

        }
        else if (lines_read == -1)
        {

            // Problem description
            long long ll_nodes_x, ll_nodes_y;
            if (sscanf(line, "%lld %lld",
                       &ll_nodes_x, &ll_nodes_y) != 2)
            {
                fprintf(stderr, "Error parsing node labels:"
                        " invalid problem description.\n");
                return -1;
            }

            if (ll_nodes_x != ll_nodes_y)
            {
                fprintf(stderr,
                        "Error parsing node labels: not square (%lld, %lld)\n",
                        ll_nodes_x, ll_nodes_y);
                return -1;
            }

            nodes = ll_nodes_x;

            if (!quiet)
            {
                printf(" (%lld nodes)... ",
                       (unsigned long long) ll_nodes_x);
                fflush(stdout);
            }

            // Allocate node labels
            unsigned long long allo_size = sizeof(Value);
            allo_size = allo_size * nodes;
            labels = (Value*)malloc(allo_size);
            if (labels == NULL)
            {
                fprintf(stderr, "Error parsing node labels:"
                    "labels allocation failed, sizeof(Value) = %lu,"
                    " nodes = %lld, allo_size = %lld\n", 
                    sizeof(Value), (long long)nodes, (long long)allo_size);
                return -1;
            }

            lines_read++;

        }
        else
        {

            // node label description (v -> l)
            if (!labels)
            {
                fprintf(stderr, "Error parsing node labels: invalid format\n");
                return -1;
            }
            if (lines_read >= nodes)
            {
                fprintf(stderr,
                        "Error parsing node labels:"
                        "encountered more than %lld nodes\n",
                        (long long)nodes);
                if (labels) free(labels);
                return -1;
            }

            long long ll_node, ll_label;
            if (sscanf(line, "%lld %lld", &ll_node, &ll_label) != 2)
                {
                    fprintf(stderr,
                            "Error parsing node labels: badly formed\n");
                    if (labels) free(labels);
                    return -1;
                }

	    labels[lines_read] = ll_label;

            lines_read++;

        }
    }
    
    if (labels == NULL)
    {
        fprintf(stderr, "No input labels found\n");
        return -1;
    }

    if (lines_read != nodes)
    {
        fprintf(stderr,
                "Error parsing node labels: only %lld/%lld nodes read\n",
                (long long)lines_read, (long long)nodes);
        if (labels) free(labels);
        return -1;
    }

    time_t mark1 = time(NULL);
    if (!quiet)
    {
        printf("Done parsing (%ds).\n", (int) (mark1 - mark0));
        fflush(stdout);
    }

    // Convert labels into binary 
    csr_graph.template FromLabels<LOAD_VALUES>(output_file, labels, nodes, quiet);

    free(labels);
    fflush(stdout);

    return 0;
}
/**
 * @brief Reads a MARKET graph from an input-stream into a CSR sparse format
 *
 * Here is an example of the matrix market format
 * +----------------------------------------------+
 * |%%MatrixMarket matrix coordinate real general | <--- header line
 * |%                                             | <--+
 * |% comments                                    |    |-- 0 or more comment lines
 * |%                                             | <--+
 * |  M N L                                       | <--- rows, columns, entries
 * |  I1 J1 A(I1, J1)                             | <--+
 * |  I2 J2 A(I2, J2)                             |    |
 * |  I3 J3 A(I3, J3)                             |    |-- L lines
 * |     . . .                                    |    |
 * |  IL JL A(IL, JL)                             | <--+
 * +----------------------------------------------+
 *
 * Indices are 1-based i.2. A(1,1) is the first element.
 *
 * @param[in] f_in          Input MARKET graph file.
 * @param[in] output_file   Output file name for binary i/o.
 * @param[in] csr_graph     Csr graph object to store the graph data.
 * @param[in] undirected    Is the graph undirected or not?
 * @param[in] reversed      Whether or not the graph is inversed.
 *
 * \return If there is any File I/O error along the way.
 */
template<bool LOAD_VALUES, typename VertexId, typename SizeT, typename Value>
int ReadMarketStream(
    FILE *f_in,
    char *output_file,
    Csr<VertexId, SizeT, Value> &csr_graph,
    bool undirected,
    bool reversed,
    bool quiet = false)
{
    typedef Coo<VertexId, Value> EdgeTupleType;

    SizeT edges_read = -1;
    SizeT nodes = 0;
    SizeT edges = 0;
    EdgeTupleType *coo = NULL; // read in COO format
    bool  skew  = false; //whether edge values are the inverse for symmetric matrices
    bool  array = false; //whether the mtx file is in dense array format

    time_t mark0 = time(NULL);
    if (!quiet)
    {
        printf("  Parsing MARKET COO format");
    }
    fflush(stdout);

    char line[1024];

    bool ordered_rows = true;

    while (true)
    {

        if (fscanf(f_in, "%[^\n]\n", line) <= 0)
        {
            break;
        }

        if (line[0] == '%')
        {

            // Comment
            if (strlen(line) >= 2 && line[1] == '%')
            {
                // Banner
                if (!undirected)
                    undirected = (strstr(line, "symmetric") != NULL);
                skew       = (strstr(line, "skew"     ) != NULL);
                array      = (strstr(line, "array"    ) != NULL);
            }

        }
        else if (edges_read == -1)
        {

            // Problem description
            long long ll_nodes_x, ll_nodes_y, ll_edges;
            int items_scanned = sscanf(line, "%lld %lld %lld",
                       &ll_nodes_x, &ll_nodes_y, &ll_edges);

            if (array && items_scanned == 2)
            {
                ll_edges = ll_nodes_x * ll_nodes_y;
            } 

            else if (!array && items_scanned == 3)
            {
                if (ll_nodes_x != ll_nodes_y)
                {
                    fprintf(stderr,
                            "Error parsing MARKET graph: not square (%lld, %lld)\n",
                            ll_nodes_x, ll_nodes_y);
                    return -1;
                }
                if (undirected) ll_edges *=2;
            } 

            else {
                fprintf(stderr, "Error parsing MARKET graph:"
                        " invalid problem description.\n");
                return -1;
            }

            nodes = ll_nodes_x;
            edges = ll_edges;

            if (!quiet)
            {
                printf(" (%lld nodes, %lld directed edges)... ",
                       (unsigned long long) ll_nodes_x,
                       (unsigned long long) ll_edges);
                fflush(stdout);
            }

            // Allocate coo graph
            unsigned long long allo_size = sizeof(EdgeTupleType);
            allo_size = allo_size * edges;
            coo = (EdgeTupleType*)malloc(allo_size);
            if (coo == NULL)
            {
                fprintf(stderr, "Error parsing MARKET graph:"
<<<<<<< HEAD
                    "coo allocation failed, sizeof(EdgeTupleType) = %lld, "
                    "edges = %lld, allo_size = %lld\n", 
                    (long long)sizeof(EdgeTupleType), (long long)edges, allo_size);
=======
                    "coo allocation failed, sizeof(EdgeTupleType) = %lu,"
                    " edges = %lld, allo_size = %lld\n", 
                    sizeof(EdgeTupleType), (long long)edges, (long long)allo_size);
>>>>>>> f1630441
                return -1;
            }

            edges_read++;

        }
        else
        {

            // Edge description (v -> w)
            if (!coo)
            {
                fprintf(stderr, "Error parsing MARKET graph: invalid format\n");
                return -1;
            }
            if (edges_read >= edges)
            {
                fprintf(stderr,
                        "Error parsing MARKET graph:"
                        "encountered more than %lld edges\n",
                        (long long)edges);
                if (coo) free(coo);
                return -1;
            }

            long long ll_row, ll_col;
            Value ll_value;  // used for parse float / double
            double lf_value; // used to sscanf value variable types
            int num_input;
            if (LOAD_VALUES)
            {
                num_input = sscanf(line, "%lld %lld %lf",
                    &ll_row, &ll_col, &lf_value);
                if (typeid(Value) == typeid(float) || typeid(Value) == typeid(double))
                    ll_value = (Value)lf_value;
                else ll_value = (Value)(lf_value + 1e-10);

                if (array && (num_input == 1))
                {
                    ll_value = ll_row;
                    ll_col   = edges_read / nodes;
                    ll_row   = edges_read - nodes * ll_col;
                    //printf("%f\n", ll_value);
                } 

                else if (array || num_input < 2)
                {
                    fprintf(stderr,
                            "Error parsing MARKET graph: badly formed edge\n");
                    if (coo) free(coo);
                    return -1;
                }

                else if (num_input == 2)
                {
                    ll_value = rand() % 64;
                }
            }
            else
            {
                num_input = sscanf(line, "%lld %lld", &ll_row, &ll_col);

                if (array && (num_input == 1))
                {
                    ll_value = ll_row;
                    ll_col   = edges_read / nodes;
                    ll_row   = edges_read - nodes * ll_col;
                } 

                else if (array || (num_input != 2))
                {
                    fprintf(stderr,
                            "Error parsing MARKET graph: badly formed edge\n");
                    if (coo) free(coo);
                    return -1;
                }
            }

            if (LOAD_VALUES)
            {
                coo[edges_read].val = ll_value;
            }
            if (reversed && !undirected)
            {
                coo[edges_read].col = ll_row - 1;   // zero-based array
                coo[edges_read].row = ll_col - 1;   // zero-based array
                ordered_rows = false;
            }
            else
            {
                coo[edges_read].row = ll_row - 1;   // zero-based array
                coo[edges_read].col = ll_col - 1;   // zero-based array
                ordered_rows = false;
            }

            edges_read++;

            if (undirected)
            {
                // Go ahead and insert reverse edge
                coo[edges_read].row = ll_col - 1;       // zero-based array
                coo[edges_read].col = ll_row - 1;       // zero-based array

                if (LOAD_VALUES)
                {
                    coo[edges_read].val = ll_value * (skew ? -1 : 1);
                }

                ordered_rows = false;
                edges_read++;
            }
        }
    }

    if (coo == NULL)
    {
        fprintf(stderr, "No graph found\n");
        return -1;
    }

    if (edges_read != edges)
    {
        fprintf(stderr,
                "Error parsing MARKET graph: only %lld/%lld edges read\n",
                (long long)edges_read, (long long)edges);
        if (coo) free(coo);
        return -1;
    }

    time_t mark1 = time(NULL);
    if (!quiet)
    {
        printf("Done parsing (%ds).\n", (int) (mark1 - mark0));
        fflush(stdout);
    }

    // Convert COO to CSR
    csr_graph.template FromCoo<LOAD_VALUES>(output_file, coo,
                                            nodes, edges, ordered_rows,
                                            undirected, reversed, quiet);

    free(coo);
    fflush(stdout);

    return 0;
}

/**
 * @brief (Special for SM) Read csr arrays directly instead of transfer from coo format
 * @param[in] f_in          Input graph file name.
 * @param[in] f_label       Input label file name.
 * @param[in] csr_graph     Csr graph object to store the graph data.
 * @param[in] undirected    Is the graph undirected or not?
 */
template <bool LOAD_VALUES, typename VertexId, typename SizeT, typename Value>
int ReadCsrArrays_SM(char *f_in, char *f_label, Csr<VertexId, SizeT, Value> &csr_graph,
                  bool undirected, bool quiet)
{
    csr_graph.template FromCsr_SM<LOAD_VALUES>(f_in, f_label, quiet);
    return 0;
}

/**
 * @brief Read csr arrays directly instead of transfer from coo format
 * @param[in] f_in          Input graph file name.
 * @param[in] csr_graph     Csr graph object to store the graph data.
 * @param[in] undirected    Is the graph undirected or not?
 * @param[in] reversed      Whether or not the graph is inversed.
 */
template <bool LOAD_VALUES, typename VertexId, typename SizeT, typename Value>
int ReadCsrArrays(char *f_in, Csr<VertexId, SizeT, Value> &csr_graph,
                  bool undirected, bool reversed, bool quiet)
{
    csr_graph.template FromCsr<LOAD_VALUES>(f_in, quiet);
    return 0;
}


/**
 * \defgroup Public Interface
 * @{
 */


/**
 * @brief Loads a MARKET-formatted CSR graph from the specified file.
 *
 * @param[in] mm_filename Graph file name, if empty, it is loaded from STDIN.
 * @param[in] output_file Output file name for binary i/o.
 * @param[in] csr_graph Reference to CSR graph object. @see Csr
 * @param[in] undirected Is the graph undirected or not?
 * @param[in] reversed Is the graph reversed or not?
 * @param[in] quiet If true, print no output
 *
 * \return If there is any File I/O error along the way. 0 for no error.
 */
template<bool LOAD_VALUES, typename VertexId, typename SizeT, typename Value>
int BuildMarketGraph(
    char *mm_filename,
    char *output_file,
    Csr<VertexId, SizeT, Value> &csr_graph,
    bool undirected,
    bool reversed,
    bool quiet = false)
{
    FILE *_file = fopen(output_file, "r");
    if (_file)
    {
        fclose(_file);
        if (ReadCsrArrays<LOAD_VALUES>(
                    output_file, csr_graph, undirected, reversed, quiet) != 0)
        {
            return -1;
        }
    }
    else
    {
        if (mm_filename == NULL)
        {
            // Read from stdin
            if (!quiet)
            {
                printf("Reading from stdin:\n");
            }
            if (ReadMarketStream<LOAD_VALUES>(
                        stdin, output_file, csr_graph, undirected, reversed) != 0)
            {
                return -1;
            }
        }
        else
        {
            // Read from file
            FILE *f_in = fopen(mm_filename, "r");
            if (f_in)
            {
                if (!quiet)
                {
                    printf("Reading from %s:\n", mm_filename);
                }
                if (ReadMarketStream<LOAD_VALUES>(
                            f_in, output_file, csr_graph,
                            undirected, reversed, quiet) != 0)
                {
                    fclose(f_in);
                    return -1;
                }
                fclose(f_in);
            }
            else
            {
                perror("Unable to open file");
                return -1;
            }
        }
    }
    return 0;
}


/**
 * @brief (Special for SM) Loads a MARKET-formatted CSR graph from the specified file.
 *
 * @param[in] mm_filename Graph file name, if empty, it is loaded from STDIN.
 * @param[in] label_filename Label file name, if empty, it is loaded from STDIN.
 * @param[in] output_file Output file name for binary i/o.
 * @param[in] output_label Output label file name for binary i/o.
 * @param[in] csr_graph Reference to CSR graph object. @see Csr
 * @param[in] undirected Is the graph undirected or not?
 * @param[in] reversed   Whether or not the graph is inversed.
 * @param[in] quiet If true, print no output
 *
 * \return If there is any File I/O error along the way. 0 for no error.
 */
template<bool LOAD_VALUES, typename VertexId, typename SizeT, typename Value>
int BuildMarketGraph_SM(
    char *mm_filename,
    char *label_filename,
    char *output_file,
    char *output_label,
    Csr<VertexId, SizeT, Value> &csr_graph,
    bool undirected,
    bool reversed,
    bool quiet = false)
{
    FILE *_file = fopen(output_file, "r");
    FILE *_label = fopen(output_label, "r");
    if (_file && _label)
    {
        fclose(_file);
        fclose(_label);
            if (ReadCsrArrays_SM<LOAD_VALUES>(
                    output_file, output_label, csr_graph, undirected, quiet) != 0)
                return -1;
    }
    else
    {
        if (mm_filename == NULL && label_filename == NULL)
        {
            // Read from stdin
            if (!quiet)
            {
                printf("Reading from stdin:\n");
            }
            if (ReadMarketStream<false>(
                        stdin, output_file, csr_graph, undirected, reversed) != 0)
            {
                return -1;
            }
        }
        else
        {
            // Read from file
            FILE *f_in = fopen(mm_filename, "r");
            if (f_in)
            {	
                if (!quiet)
                {
                    printf("Reading from %s:\n", mm_filename);
                }
                if (ReadMarketStream<false>(
                            f_in, output_file, csr_graph,
                            undirected, reversed, quiet) != 0)
                {
                    fclose(f_in);
                    return -1;
                }
                fclose(f_in);
            }
            else
            {
                perror("Unable to open graph file");
                return -1;
            }
	    
	    // Read from label
            FILE *label_in = fopen(label_filename, "r");
	    if(label_in)
	    {
		if(!quiet) printf("Reading form %s:\n", label_filename);
 		if(ReadLabelStream<LOAD_VALUES>(label_in, output_label, csr_graph, quiet) != 0)
		{
		    fclose(label_in);
		    return -1;
		}
		fclose(label_in);
	    }
	    else
	    {
		perror("Unable to open label file");
		return -1;
	    }
	    
        }
    }
    return 0;
}

/**
 * @brief read in graph function read in graph according to its type.
 *
 * @tparam LOAD_VALUES 
 * @tparam VertexId
 * @tparam Value
 * @tparam SizeT
 *
 * @param[in] file_in    Input MARKET graph file.
 * @param[in] file_label Input label file.
 * @param[in] graph      CSR graph object to store the graph data.
 * @param[in] undirected Is the graph undirected or not?
 * @param[in] reversed   Whether or not the graph is inversed.
 * @param[in] quiet     Don't print out anything to stdout
 *
 * \return int Whether error occurs (0 correct, 1 error)
 */
template <bool LOAD_VALUES, typename VertexId, typename SizeT, typename Value>
int BuildMarketGraph_SM(
    char *file_in,
    char *file_label,
    Csr<VertexId, SizeT, Value> &graph,
    bool undirected,
    bool reversed,
    bool quiet = false)
{
    // seperate the graph path and the file name
    char *temp1 = strdup(file_in);
    char *temp2 = strdup(file_in);
    char *file_path = dirname (temp1);
    char *file_name = basename(temp2);
    char *temp3, *temp4, *label_path, *label_name;
  if(LOAD_VALUES){
    // seperate the label path and the file name
    temp3 = strdup(file_label);
    temp4 = strdup(file_label);
    label_path = dirname (temp3);
    label_name = basename(temp4);
  }
    if (undirected)
    {
        char ud[256];  // undirected graph
	char lb[256]; // label
        sprintf(ud, "%s/.%s.ud.%d.%s%s%sbin", file_path, file_name, 0,
            ((sizeof(VertexId) == 8) ? "64bVe." : ""), 
            ((sizeof(Value   ) == 8) ? "64bVa." : ""), 
            ((sizeof(SizeT   ) == 8) ? "64bSi." : ""));

      if(LOAD_VALUES){
        sprintf(lb, "%s/.%s.lb.%s%sbin", label_path, label_name, 
            ((sizeof(VertexId) == 8) ? "64bVe." : ""), 
            ((sizeof(Value   ) == 8) ? "64bVa." : "")); 
      }
       //for(int i=0; ud[i]; i++) printf("%c",ud[i]); printf("\n");
       //for(int i=0; lb[i]; i++) printf("%c",lb[i]); printf("\n");
        if (BuildMarketGraph_SM<LOAD_VALUES>(file_in, file_label, ud, lb, graph,
                    true, reversed, quiet) != 0)
            return 1;
    }
    else
    {
        fprintf(stderr, "Unspecified Graph Type.\n");
        return 1;
    }
    return 0;
}
/**
 * @brief read in graph function read in graph according to its type.
 *
 * @tparam LOAD_VALUES
 * @tparam VertexId
 * @tparam Value
 * @tparam SizeT
 *
 * @param[in] file_in    Input MARKET graph file.
 * @param[in] graph      CSR graph object to store the graph data.
 * @param[in] undirected Is the graph undirected or not?
 * @param[in] reversed   Whether or not the graph is inversed.
 * @param[in] quiet     Don't print out anything to stdout
 *
 * \return int Whether error occurs (0 correct, 1 error)
 */
template <bool LOAD_VALUES, typename VertexId, typename SizeT, typename Value>
int BuildMarketGraph(
    char *file_in,
    Csr<VertexId, SizeT, Value> &graph,
    bool undirected,
    bool reversed,
    bool quiet = false)
{
    // seperate the graph path and the file name
    char *temp1 = strdup(file_in);
    char *temp2 = strdup(file_in);
    char *file_path = dirname (temp1);
    char *file_name = basename(temp2);

    if (undirected)
    {
        char ud[256];  // undirected graph
        sprintf(ud, "%s/.%s.ud.%d.%s%s%sbin", file_path, file_name, (LOAD_VALUES?1:0),
            ((sizeof(VertexId) == 8) ? "64bVe." : ""), 
            ((sizeof(Value   ) == 8) ? "64bVa." : ""), 
            ((sizeof(SizeT   ) == 8) ? "64bSi." : ""));
        if (BuildMarketGraph<LOAD_VALUES>(file_in, ud, graph,
                    true, false, quiet) != 0)
            return 1;
    }
    else if (!undirected && reversed)
    {
        char rv[256];  // reversed graph
        sprintf(rv, "%s/.%s.rv.%d.%s%s%sbin", file_path, file_name, (LOAD_VALUES?1:0),
            ((sizeof(VertexId) == 8) ? "64bVe." : ""), 
            ((sizeof(Value   ) == 8) ? "64bVa." : ""), 
            ((sizeof(SizeT   ) == 8) ? "64bSi." : ""));
        if (BuildMarketGraph<LOAD_VALUES>(file_in, rv, graph,
                    false, true, quiet) != 0)
            return 1;
    }
    else if (!undirected && !reversed)
    {
        char di[256];  // directed graph
        sprintf(di, "%s/.%s.di.%d.%s%s%sbin", file_path, file_name, (LOAD_VALUES?1:0),
            ((sizeof(VertexId) == 8) ? "64bVe." : ""), 
            ((sizeof(Value   ) == 8) ? "64bVa." : ""), 
            ((sizeof(SizeT   ) == 8) ? "64bSi." : ""));
        if (BuildMarketGraph<LOAD_VALUES>(file_in, di, graph,
                    false, false, quiet) != 0)
            return 1;
    }
    else
    {
        fprintf(stderr, "Unspecified Graph Type.\n");
        return 1;
    }
    return 0;
}

/**@}*/

} // namespace graphio
} // namespace gunrock

// Leave this at the end of the file
// Local Variables:
// mode:c++
// c-file-style: "NVIDIA"
// End:<|MERGE_RESOLUTION|>--- conflicted
+++ resolved
@@ -296,15 +296,9 @@
             if (coo == NULL)
             {
                 fprintf(stderr, "Error parsing MARKET graph:"
-<<<<<<< HEAD
-                    "coo allocation failed, sizeof(EdgeTupleType) = %lld, "
-                    "edges = %lld, allo_size = %lld\n", 
-                    (long long)sizeof(EdgeTupleType), (long long)edges, allo_size);
-=======
                     "coo allocation failed, sizeof(EdgeTupleType) = %lu,"
                     " edges = %lld, allo_size = %lld\n", 
                     sizeof(EdgeTupleType), (long long)edges, (long long)allo_size);
->>>>>>> f1630441
                 return -1;
             }
 
