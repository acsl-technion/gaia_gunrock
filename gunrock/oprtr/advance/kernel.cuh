#pragma once
#include <gunrock/util/basic_utils.h>
#include <gunrock/util/cuda_properties.cuh>
#include <gunrock/util/cta_work_distribution.cuh>
#include <gunrock/util/soa_tuple.cuh>
#include <gunrock/util/srts_grid.cuh>
#include <gunrock/util/srts_soa_details.cuh>
#include <gunrock/util/io/modified_load.cuh>
#include <gunrock/util/io/modified_store.cuh>
#include <gunrock/util/operators.cuh>

#include <gunrock/util/test_utils.cuh>
#include <gunrock/app/problem_base.cuh>
#include <gunrock/app/enactor_base.cuh>

#include <gunrock/util/cta_work_distribution.cuh>
#include <gunrock/util/cta_work_progress.cuh>
#include <gunrock/util/kernel_runtime_stats.cuh>

#include <gunrock/oprtr/edge_map_forward/kernel.cuh>
#include <gunrock/oprtr/edge_map_backward/kernel.cuh>
#include <gunrock/oprtr/edge_map_partitioned_backward/kernel.cuh>
#include <gunrock/oprtr/edge_map_partitioned/kernel.cuh>

#include <gunrock/oprtr/advance/kernel_policy.cuh>
#include <gunrock/util/multithread_utils.cuh>

#include <moderngpu.cuh>

namespace gunrock {
namespace oprtr {
namespace advance {

/*
 * @brief Compute output frontier queue length.
 *
 * @tparam KernelPolicy Kernel policy type for partitioned edge mapping.
 * @tparam ProblemData Problem data type for partitioned edge mapping.
 * @tparam Functor Functor type for the specific problem type.
 *
 * @param[in] frontier_attribute Pointer to the frontier attribute.
 * @param[in] d_offsets Pointer to the offsets.
 * @param[in] d_indices Pointer to the indices.
 * @param[in] d_in_key_queue Pointer to the input mapping queue.
 * @param[in] partitioned_scanned_edges Pointer to the scanned edges.
 * @param[in] max_in Maximum input queue size.
 * @param[in] max_out Maximum output queue size.
 * @param[in] context CudaContext for ModernGPU API.
 * @param[in] stream CUDA stream.
 * @param[in] ADVANCE_TYPE Advance kernel mode.
 * @param[in] express Whether or not enable express mode.
 * @param[in] in_inv Input inverse.
 * @param[in] out_inv Output inverse.
 *
 * \return cudaError_t object Indicates the success of all CUDA calls.
 */
template <typename KernelPolicy, typename Problem, typename Functor>
cudaError_t ComputeOutputLength(
    // int                             num_block,
    gunrock::app::FrontierAttribute<typename Problem::SizeT>
                               *frontier_attribute,
    typename Problem::SizeT    *d_offsets,
    typename Problem::VertexId *d_indices,
    typename Problem::SizeT    *d_inv_offsets,
    typename Problem::VertexId *d_inv_indices,
    typename Problem::VertexId *d_in_key_queue,
    typename Problem::SizeT    *partitioned_scanned_edges,
    typename Problem::SizeT     max_in,
    typename Problem::SizeT     max_out,
    CudaContext                &context,
    cudaStream_t                stream,
    TYPE                        ADVANCE_TYPE,
    bool                        express = false,
    bool                        in_inv = false,
    bool                        out_inv = false)
{
    // Load Load Balanced Kernel
    // Get Rowoffsets
    // Use scan to compute edge_offsets for each vertex in the frontier
    // Use sorted sort to compute partition bound for each work-chunk
    // load edge-expand-partitioned kernel
    //util::DisplayDeviceResults(d_in_key_queue, frontier_attribute.queue_length);
    typedef typename Problem::SizeT         SizeT;
    if (frontier_attribute->queue_length == 0)
    {
        //printf("setting output_length to 0");
        util::MemsetKernel<SizeT><<<1,1,0,stream>>>(frontier_attribute->output_length.GetPointer(util::DEVICE),0,1);
        return cudaSuccess;
    }

    SizeT num_block = (frontier_attribute->queue_length + KernelPolicy::LOAD_BALANCED::THREADS - 1)/KernelPolicy::LOAD_BALANCED::THREADS;
    if (KernelPolicy::ADVANCE_MODE == LB_BACKWARD || KernelPolicy::ADVANCE_MODE == TWC_BACKWARD)
    {
        gunrock::oprtr::edge_map_partitioned_backward::GetEdgeCounts
            <typename KernelPolicy::LOAD_BALANCED, Problem, Functor>
            <<< num_block, KernelPolicy::LOAD_BALANCED::THREADS, 0, stream>>>(
                d_inv_offsets,
                d_inv_indices,
                d_in_key_queue,
                partitioned_scanned_edges,
                frontier_attribute->queue_length, // TODO: +1?
                max_in,
                max_out,
                ADVANCE_TYPE);
        //util::DisplayDeviceResults(partitioned_scanned_edges, frontier_attribute->queue_length);
    }
    else if (KernelPolicy::ADVANCE_MODE == LB ||
             KernelPolicy::ADVANCE_MODE == LB_LIGHT ||
             KernelPolicy::ADVANCE_MODE == TWC_FORWARD)
    {
        gunrock::oprtr::edge_map_partitioned::GetEdgeCounts
            <typename KernelPolicy::LOAD_BALANCED, Problem, Functor>
            <<< num_block, KernelPolicy::LOAD_BALANCED::THREADS, 0, stream>>>(
                d_offsets,
                d_indices,
                d_inv_offsets,
                d_inv_indices,
                d_in_key_queue,
                partitioned_scanned_edges,
                frontier_attribute->queue_length, // TODO: +1?
                max_in,
                max_out,
                ADVANCE_TYPE,
                in_inv,
                out_inv);
        //util::DisplayDeviceResults(partitioned_scanned_edges, frontier_attribute->queue_length);
    }

<<<<<<< HEAD
    //if (KernelPolicy::ADVANCE_MODE == LB ||
    //    KernelPolicy::ADVANCE_MODE == LB_LIGHT ||
    //    KernelPolicy::ADVANCE_MODE == LB_BACKWARD)
    //{
        Scan<mgpu::MgpuScanTypeInc>(
            (SizeT*)partitioned_scanned_edges,
            frontier_attribute->queue_length, // TODO: +1?
            (SizeT)0,
            mgpu::plus<SizeT>(),
            (SizeT*)0,
            (SizeT*)0,
            (SizeT*)partitioned_scanned_edges,
            context);
=======
    Scan<mgpu::MgpuScanTypeInc>(
        (SizeT*)partitioned_scanned_edges,
        frontier_attribute->queue_length, // TODO: +1?
        (int )0,
        mgpu::plus<SizeT>(),
        (int*)0,
        (int*)0,
        (SizeT*)partitioned_scanned_edges,
        context);
>>>>>>> 614e9c28

    return util::GRError(cudaMemcpyAsync(
         frontier_attribute->output_length.GetPointer(util::DEVICE),
         partitioned_scanned_edges + frontier_attribute->queue_length - 1, // TODO: +1?
         sizeof(SizeT), cudaMemcpyDeviceToDevice, stream),
         "cudaMemcpyAsync failed", __FILE__, __LINE__);
}

/**
 * @brief Advance operator kernel entry point.
 *
 * @tparam KernelPolicy Kernel policy type for advance operator.
 * @tparam ProblemData Problem data type for advance operator.
 * @tparam Functor Functor type for the specific problem type.
 * @tparam Op Operation for gather reduce. mgpu::plus<int> by default.
 *
 * @param[in] enactor_stats             EnactorStats object to store enactor related variables and stast
 * @param[in] frontier_attribute        FrontierAttribute object to store frontier attribute while doing the advance operation
 * @param[in] data_slice                Device pointer to the problem object's data_slice member
 * @param[in] backward_index_queue      If backward mode is activated, this is used to store the vertex index. (deprecated)
 * @param[in] backward_frontier_map_in  If backward mode is activated, this is used to store input frontier bitmap
 * @param[in] backward_frontier_map_out If backward mode is activated, this is used to store output frontier bitmap
 * @param[in] partitioned_scanned_edges If load balanced mode is activated, this is used to store the scanned edge number for neighbor lists in current frontier
 * @param[in] d_in_key_queue            Device pointer of input key array to the incoming frontier queue
 * @param[in] d_out_key_queue           Device pointer of output key array to the outgoing frontier queue
 * @param[in] d_in_value_queue          Device pointer of input value array to the incoming frontier queue
 * @param[in] d_out_value_queue         Device pointer of output value array to the outgoing frontier queue
 * @param[in] d_row_offsets             Device pointer of SizeT to the row offsets queue
 * @param[in] d_column_indices          Device pointer of VertexId to the column indices queue
 * @param[in] d_column_offsets          Device pointer of SizeT to the row offsets queue for inverse graph
 * @param[in] d_row_indices             Device pointer of VertexId to the column indices queue for inverse graph
 * @param[in] max_in_queue              Maximum number of elements we can place into the incoming frontier
 * @param[in] max_out_queue             Maximum number of elements we can place into the outgoing frontier
 * @param[in] work_progress             queueing counters to record work progress
 * @param[in] context                   CudaContext pointer for moderngpu APIs
 * @param[in] ADVANCE_TYPE              enumerator of advance type: V2V, V2E, E2V, or E2E
 * @param[in] inverse_graph             whether this iteration of advance operation is in the opposite direction to the previous iteration (false by default)
 * @param[in] REDUCE_OP                 enumerator of available reduce operations: plus, multiplies, bit_or, bit_and, bit_xor, maximum, minimum. none by default.
 * @param[in] REDUCE_TYPE               enumerator of available reduce types: EMPTY(do not do reduce) VERTEX(extract value from |V| array) EDGE(extract value from |E| array)
 * @param[in] d_value_to_reduce         array to store values to reduce
 * @param[out] d_reduce_frontier        neighbor list values for nodes in the output frontier
 * @param[out] d_reduced_value          array to store reduced values
 */

//TODO: Reduce by neighbor list now only supports LB advance mode.
//TODO: Add a switch to enable advance+filter (like in BFS), pissibly moving idempotent ops from filter to advance?

template <typename KernelPolicy, typename ProblemData, typename Functor>
    void LaunchKernel(
        gunrock::app::EnactorStats              &enactor_stats,
        gunrock::app::FrontierAttribute<typename KernelPolicy::SizeT>
                                                &frontier_attribute,
        typename ProblemData::DataSlice         *data_slice,
        typename ProblemData::VertexId          *backward_index_queue,
        bool                                    *backward_frontier_map_in,
        bool                                    *backward_frontier_map_out,
        typename KernelPolicy::SizeT            *partitioned_scanned_edges,
        typename KernelPolicy::VertexId         *d_in_key_queue,
        typename KernelPolicy::VertexId         *d_out_key_queue,
        typename KernelPolicy::VertexId         *d_in_value_queue,
        typename KernelPolicy::VertexId         *d_out_value_queue,
        typename KernelPolicy::SizeT            *d_row_offsets,
        typename KernelPolicy::VertexId         *d_column_indices,
        typename KernelPolicy::SizeT            *d_column_offsets,
        typename KernelPolicy::VertexId         *d_row_indices,
        typename KernelPolicy::SizeT             max_in,
        typename KernelPolicy::SizeT             max_out,
        util::CtaWorkProgress                    work_progress,
        CudaContext                             &context,
        cudaStream_t                             stream,
        TYPE                                     ADVANCE_TYPE,
        bool                                     input_inverse_graph  = false,
        bool                                     output_inverse_graph = false,
        bool                                     get_output_length = true,
        REDUCE_OP                                R_OP              = gunrock::oprtr::advance::NONE,
        REDUCE_TYPE                              R_TYPE            = gunrock::oprtr::advance::EMPTY,
        typename KernelPolicy::Value            *d_value_to_reduce = NULL,
        typename KernelPolicy::Value            *d_reduce_frontier = NULL,
        typename KernelPolicy::Value            *d_reduced_value   = NULL)
{
    if (frontier_attribute.queue_length == 0) return;

    switch (KernelPolicy::ADVANCE_MODE)
    {
        case TWC_FORWARD:
        {
            // Load Thread Warp CTA Forward Kernel
            gunrock::oprtr::edge_map_forward::Kernel
                <typename KernelPolicy::THREAD_WARP_CTA_FORWARD, ProblemData, Functor>
                <<<enactor_stats.advance_grid_size, KernelPolicy::THREAD_WARP_CTA_FORWARD::THREADS, 0, stream>>>(
                frontier_attribute.queue_reset,
                frontier_attribute.queue_index,
                enactor_stats.iteration,
                frontier_attribute.queue_length,
                d_in_key_queue,              // d_in_queue
                d_out_value_queue,          // d_pred_out_queue
                d_out_key_queue,            // d_out_queue
                d_row_offsets,
                d_column_indices,
                d_row_indices,
                data_slice,
                work_progress,
                max_in,                   // max_in_queue
                max_out,                 // max_out_queue
                enactor_stats.advance_kernel_stats,
                ADVANCE_TYPE,
                input_inverse_graph,
                R_TYPE,
                R_OP,
                d_value_to_reduce,
                d_reduce_frontier);

            // Do segreduction using d_scanned_edges and d_reduce_frontier
            typedef typename ProblemData::SizeT         SizeT;
            typedef typename ProblemData::VertexId      VertexId;
            typedef typename ProblemData::Value         Value;
            //TODO: For TWC_Forward, Find a way to get the output_queue_len,
            //also, try to get the scanned_edges array too. Then the following code will work.
            /*if (R_TYPE != gunrock::oprtr::advance::EMPTY && d_value_to_reduce && d_reduce_frontier) {
              switch (R_OP) {
                case gunrock::oprtr::advance::PLUS: {
                    SegReduceCsr(d_reduce_frontier, partitioned_scanned_edges, output_queue_len,frontier_attribute.queue_length,
                      false, d_reduced_value, (Value)0, mgpu::plus<typename KernelPolicy::Value>(), context);
                      break;
                }
                case gunrock::oprtr::advance::MULTIPLIES: {
                    SegReduceCsr(d_reduce_frontier, partitioned_scanned_edges, output_queue_len,frontier_attribute.queue_length,
                      false, d_reduced_value, (Value)1, mgpu::multiplies<typename KernelPolicy::Value>(), context);
                      break;
                }
                case gunrock::oprtr::advance::MAXIMUM: {
                    SegReduceCsr(d_reduce_frontier, partitioned_scanned_edges, output_queue_len,frontier_attribute.queue_length,
                      false, d_reduced_value, (Value)INT_MIN, mgpu::maximum<typename KernelPolicy::Value>(), context);
                      break;
                }
                case gunrock::oprtr::advance::MINIMUM: {
                    SegReduceCsr(d_reduce_frontier, partitioned_scanned_edges, output_queue_len,frontier_attribute.queue_length,
                      false, d_reduced_value, (Value)INT_MAX, mgpu::minimum<typename KernelPolicy::Value>(), context);
                      break;
                }
                default:
                    //default operator is plus
                    SegReduceCsr(d_reduce_frontier, partitioned_scanned_edges, output_queue_len,frontier_attribute.queue_length,
                      false, d_reduced_value, (Value)0, mgpu::plus<typename KernelPolicy::Value>(), context);
                      break;
              }
            }*/
            break;
        }
        case LB_BACKWARD:
        {
            // Load Thread Warp CTA Backward Kernel
            typedef typename ProblemData::SizeT         SizeT;
            typedef typename ProblemData::VertexId      VertexId;
            typedef typename KernelPolicy::LOAD_BALANCED LBPOLICY;
            SizeT num_block = (frontier_attribute.queue_length + KernelPolicy::LOAD_BALANCED::THREADS - 1)/KernelPolicy::LOAD_BALANCED::THREADS;
            if (get_output_length)
            {
                ComputeOutputLength<KernelPolicy, ProblemData, Functor>(
                    &frontier_attribute,
                    d_row_offsets,
                    d_column_indices,
                    d_column_offsets,
                    d_row_indices,
                    d_in_key_queue,
                    partitioned_scanned_edges,  // TODO: +1?
                    max_in,
                    max_out,
                    context,
                    stream,
                    ADVANCE_TYPE,
                    false,
                    input_inverse_graph,
                    output_inverse_graph);
            }

            // Edge Map
            gunrock::oprtr::edge_map_partitioned_backward::RelaxLightEdges<LBPOLICY, ProblemData, Functor>
                <<< num_block, KernelPolicy::LOAD_BALANCED::THREADS, 0, stream >>>(
                    frontier_attribute.queue_reset,
                    frontier_attribute.queue_index,
                    enactor_stats.iteration,
                    d_column_offsets,
                    d_row_indices,
                    (VertexId*)NULL,
                    partitioned_scanned_edges,  // TODO: +1?
                    d_in_key_queue,
                    frontier_attribute.selector == 1 ? backward_frontier_map_in  : backward_frontier_map_out,
                    frontier_attribute.selector == 1 ? backward_frontier_map_out : backward_frontier_map_in ,
                    data_slice,
                    frontier_attribute.queue_length,
                    frontier_attribute.output_length.GetPointer(util::DEVICE),
                    max_in,
                    max_out,
                    work_progress,
                    enactor_stats.advance_kernel_stats,
                    ADVANCE_TYPE,
                    input_inverse_graph);
            break;
        }
        case TWC_BACKWARD:
        {
            // Load Thread Warp CTA Backward Kernel
            // Edge Map
            gunrock::oprtr::edge_map_backward::Kernel
                <typename KernelPolicy::THREAD_WARP_CTA_BACKWARD, ProblemData, Functor>
                <<<enactor_stats.advance_grid_size, KernelPolicy::THREAD_WARP_CTA_BACKWARD::THREADS>>>(
                    frontier_attribute.queue_reset,
                    frontier_attribute.queue_index,
                    //enactor_stats.num_gpus,
                    frontier_attribute.queue_length,
                    //d_done,
                    d_in_key_queue,              // d_in_queue
                    backward_index_queue,            // d_in_index_queue
                    frontier_attribute.selector == 1 ? backward_frontier_map_in  : backward_frontier_map_out,
                    frontier_attribute.selector == 1 ? backward_frontier_map_out : backward_frontier_map_in ,
                    d_column_offsets,
                    d_row_indices,
                    data_slice,
                    work_progress,
                    enactor_stats.advance_kernel_stats,
                    ADVANCE_TYPE);
            break;
        }
        case LB:
        {
            typedef typename ProblemData::SizeT         SizeT;
            typedef typename ProblemData::VertexId      VertexId;
            typedef typename ProblemData::Value         Value;
            typedef typename KernelPolicy::LOAD_BALANCED LBPOLICY;
            // load edge-expand-partitioned kernel
            SizeT num_block = (frontier_attribute.queue_length + KernelPolicy::LOAD_BALANCED::THREADS - 1)/KernelPolicy::LOAD_BALANCED::THREADS;
            if (get_output_length)
            {
                ComputeOutputLength<KernelPolicy, ProblemData, Functor>(
                    &frontier_attribute,
                    d_row_offsets,
                    d_column_indices,
                    d_column_offsets,
                    d_row_indices,
                    d_in_key_queue,
                    partitioned_scanned_edges,
                    max_in,
                    max_out,
                    context,
                    stream,
                    ADVANCE_TYPE,
                    false,
                    input_inverse_graph,
                    output_inverse_graph);
            }
            if (!get_output_length || (get_output_length && 
                frontier_attribute.output_length[0] < LBPOLICY::LIGHT_EDGE_THRESHOLD))
            {
                gunrock::oprtr::edge_map_partitioned::RelaxLightEdges
                <LBPOLICY, ProblemData, Functor>
                <<< num_block, KernelPolicy::LOAD_BALANCED::THREADS, 0, stream>>>(
                    frontier_attribute.queue_reset,
                    frontier_attribute.queue_index,
                    enactor_stats.iteration,
                    d_row_offsets,
                    d_column_offsets,
                    d_column_indices,
                    d_row_indices,
                    partitioned_scanned_edges, // TODO: +1?
                    d_in_key_queue,
                    d_out_key_queue,
                    data_slice,
                    frontier_attribute.queue_length,
                    frontier_attribute.output_length.GetPointer(util::DEVICE),
                    max_in,
                    max_out,
                    work_progress,
                    enactor_stats.advance_kernel_stats,
                    ADVANCE_TYPE,
                    input_inverse_graph,
                    output_inverse_graph,
                    R_TYPE,
                    R_OP,
                    d_value_to_reduce,
                    d_reduce_frontier);
            }
            else if (/*get_output_length &&*/ frontier_attribute.output_length[0] >= LBPOLICY::LIGHT_EDGE_THRESHOLD)
            {
                unsigned int split_val = (frontier_attribute.output_length[0] + 
                    KernelPolicy::LOAD_BALANCED::BLOCKS - 1) / KernelPolicy::LOAD_BALANCED::BLOCKS;
                util::MemsetIdxKernel<unsigned int, int> <<<128, 128, 0, stream>>>(
                    enactor_stats.node_locks.GetPointer(util::DEVICE),
                    (int)KernelPolicy::LOAD_BALANCED::BLOCKS, 
                    split_val);
                SortedSearch<MgpuBoundsLower>(
                    enactor_stats.node_locks.GetPointer(util::DEVICE),
                    KernelPolicy::LOAD_BALANCED::BLOCKS,
                    partitioned_scanned_edges,
                    frontier_attribute.queue_length,
                    enactor_stats.node_locks_out.GetPointer(util::DEVICE),
                    context);

                gunrock::oprtr::edge_map_partitioned::RelaxPartitionedEdges2
                    <typename KernelPolicy::LOAD_BALANCED, ProblemData, Functor>
                    <<< num_block, KernelPolicy::LOAD_BALANCED::THREADS, 0, stream>>>(
                    frontier_attribute.queue_reset,
                    frontier_attribute.queue_index,
                    enactor_stats.iteration,
                    d_row_offsets,
                    d_column_offsets,
                    d_column_indices,
                    d_row_indices,
                    partitioned_scanned_edges,
                    enactor_stats.node_locks_out.GetPointer(util::DEVICE),
                    KernelPolicy::LOAD_BALANCED::BLOCKS,
                    //d_done,
                    d_in_key_queue,
                    d_out_key_queue,
                    data_slice,
                    frontier_attribute.queue_length,
                    frontier_attribute.output_length.GetPointer(util::DEVICE),
                    split_val,
                    max_in,
                    max_out,
                    work_progress,
                    enactor_stats.advance_kernel_stats,
                    ADVANCE_TYPE,
                    input_inverse_graph,
                    output_inverse_graph,
                    R_TYPE,
                    R_OP,
                    d_value_to_reduce,
                    d_reduce_frontier);
                //util::DisplayDeviceResults(d_out_key_queue, output_queue_len);
            }
            // TODO: switch REDUCE_OP for different reduce operators
            // Do segreduction using d_scanned_edges and d_reduce_frontier
            /*if (R_TYPE != gunrock::oprtr::advance::EMPTY && d_value_to_reduce && d_reduce_frontier) {
              switch (R_OP) {
                case gunrock::oprtr::advance::PLUS: {
                    SegReduceCsr(d_reduce_frontier, partitioned_scanned_edges, output_queue_len,frontier_attribute.queue_length,
                      false, d_reduced_value, (Value)0, mgpu::plus<typename KernelPolicy::Value>(), context);
                      break;
                }
                case gunrock::oprtr::advance::MULTIPLIES: {
                    SegReduceCsr(d_reduce_frontier, partitioned_scanned_edges, output_queue_len,frontier_attribute.queue_length,
                      false, d_reduced_value, (Value)1, mgpu::multiplies<typename KernelPolicy::Value>(), context);
                      break;
                }
                case gunrock::oprtr::advance::MAXIMUM: {
                    SegReduceCsr(d_reduce_frontier, partitioned_scanned_edges, output_queue_len,frontier_attribute.queue_length,
                      false, d_reduced_value, (Value)INT_MIN, mgpu::maximum<typename KernelPolicy::Value>(), context);
                      break;
                }
                case gunrock::oprtr::advance::MINIMUM: {
                    SegReduceCsr(d_reduce_frontier, partitioned_scanned_edges, output_queue_len,frontier_attribute.queue_length,
                      false, d_reduced_value, (Value)INT_MAX, mgpu::minimum<typename KernelPolicy::Value>(), context);
                      break;
                }
                default:
                    //default operator is plus
                    SegReduceCsr(d_reduce_frontier, partitioned_scanned_edges, output_queue_len,frontier_attribute.queue_length,
                      false, d_reduced_value, (Value)0, mgpu::plus<typename KernelPolicy::Value>(), context);
                      break;
              }
            }*/
            break;
        }
        case LB_LIGHT:
        {
            typedef typename ProblemData::SizeT          SizeT;
            typedef typename ProblemData::VertexId       VertexId;
            typedef typename ProblemData::Value          Value;
            typedef typename KernelPolicy::LOAD_BALANCED LBPOLICY;
            // load edge-expand-partitioned kernel
            SizeT num_block = (frontier_attribute.queue_length +
                               KernelPolicy::LOAD_BALANCED::THREADS - 1) /
                               KernelPolicy::LOAD_BALANCED::THREADS;

            if (get_output_length)
            {
                ComputeOutputLength<KernelPolicy, ProblemData, Functor>(
                    &frontier_attribute,
                    d_row_offsets,
                    d_column_indices,
                    d_column_offsets,
                    d_row_indices,
                    d_in_key_queue,
                    partitioned_scanned_edges,
                    max_in,
                    max_out,
                    context,
                    stream,
                    ADVANCE_TYPE,
                    false,
                    input_inverse_graph,
                    output_inverse_graph);
            }

            gunrock::oprtr::edge_map_partitioned::RelaxLightEdges
                <LBPOLICY, ProblemData, Functor>
                <<< num_block, KernelPolicy::LOAD_BALANCED::THREADS, 0, stream>>>(
                    frontier_attribute.queue_reset,
                    frontier_attribute.queue_index,
                    enactor_stats.iteration,
                    d_row_offsets,
                    d_column_offsets,
                    d_column_indices,
                    d_row_indices,
                    partitioned_scanned_edges, // TODO: +1?
                    d_in_key_queue,
                    d_out_key_queue,
                    data_slice,
                    frontier_attribute.queue_length,
                    frontier_attribute.output_length.GetPointer(util::DEVICE),
                    max_in,
                    max_out,
                    work_progress,
                    enactor_stats.advance_kernel_stats,
                    ADVANCE_TYPE,
                    input_inverse_graph,
                    output_inverse_graph,
                    R_TYPE,
                    R_OP,
                    d_value_to_reduce,
                    d_reduce_frontier);
            break;
        }
    }
}


} //advance
} //oprtr
} //gunrock/<|MERGE_RESOLUTION|>--- conflicted
+++ resolved
@@ -126,7 +126,6 @@
         //util::DisplayDeviceResults(partitioned_scanned_edges, frontier_attribute->queue_length);
     }
 
-<<<<<<< HEAD
     //if (KernelPolicy::ADVANCE_MODE == LB ||
     //    KernelPolicy::ADVANCE_MODE == LB_LIGHT ||
     //    KernelPolicy::ADVANCE_MODE == LB_BACKWARD)
@@ -140,17 +139,6 @@
             (SizeT*)0,
             (SizeT*)partitioned_scanned_edges,
             context);
-=======
-    Scan<mgpu::MgpuScanTypeInc>(
-        (SizeT*)partitioned_scanned_edges,
-        frontier_attribute->queue_length, // TODO: +1?
-        (int )0,
-        mgpu::plus<SizeT>(),
-        (int*)0,
-        (int*)0,
-        (SizeT*)partitioned_scanned_edges,
-        context);
->>>>>>> 614e9c28
 
     return util::GRError(cudaMemcpyAsync(
          frontier_attribute->output_length.GetPointer(util::DEVICE),
