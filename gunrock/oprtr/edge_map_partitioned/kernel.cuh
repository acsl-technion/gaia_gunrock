--- conflicted
+++ resolved
@@ -180,17 +180,10 @@
         SizeT      &max_edge)
         //gunrock::oprtr::advance::TYPE &ADVANCE_TYPE)
     {
-<<<<<<< HEAD
         SizeT first  = /*(d_vertex_id >= max_vertex) ?
             max_edge :*/ d_row_offsets[d_vertex_id];
         SizeT second = /*(d_vertex_id + 1 >= max_vertex) ?
             max_edge :*/ d_row_offsets[d_vertex_id+1];
-=======
-        SizeT first  = (d_vertex_id >= max_vertex) ?
-            max_edge : d_row_offsets[d_vertex_id];
-        SizeT second = (d_vertex_id + 1 >= max_vertex) ?
-            max_edge : d_row_offsets[d_vertex_id+1];
->>>>>>> 8f0101f3
 
         //printf(" d_vertex_id = %d, max_vertex = %d, max_edge = %d, first = %d, second = %d\n",
         //       d_vertex_id, max_vertex, max_edge, first, second);
@@ -299,61 +292,31 @@
         SizeT block_output_size  = block_output_end - block_output_start;
         SizeT block_output_processed = 0;
 
-<<<<<<< HEAD
         SizeT block_input_end    = (blockIdx.x == gridDim.x - 1) ?
             input_queue_len : min(
             partition_starts[blockIdx.x + 1] , input_queue_len);
-        if (block_input_end < input_queue_len && block_output_end > (block_input_end > 0 ? d_scanned_edges[block_input_end-1] : 0))
-            block_input_end ++;
-
-        SizeT iter_input_start  = partition_starts[blockIdx.x];
-=======
-        //SizeT block_input_start = partition_starts[blockIdx.x];
-        SizeT block_input_end    = (blockIdx.x == gridDim.x - 1) ? input_queue_len : 
-            min(partition_starts[blockIdx.x + 1] , input_queue_len);
-        if (block_input_end < input_queue_len &&
+        if (block_input_end < input_queue_len && 
             block_output_end > (block_input_end > 0 ? d_scanned_edges[block_input_end-1] : 0))
             block_input_end ++;
 
         SizeT iter_input_start  = partition_starts[blockIdx.x];
-        SizeT iter_input_size   = 0;
-        SizeT iter_output_size  = 0;
-        VertexId input_item = 0;
->>>>>>> 8f0101f3
         SizeT block_first_v_skip_count =
             (block_output_start != d_scanned_edges[iter_input_start]) ?
                 block_output_start -
                     (iter_input_start > 0 ? d_scanned_edges[iter_input_start -1] : 0)
                 : 0;
-<<<<<<< HEAD
         VertexId* column_indices = (output_inverse_graph)?
             d_inverse_column_indices:
             d_column_indices        ;
         SizeT* row_offsets = (output_inverse_graph) ?
             d_inverse_row_offsets :
             d_row_offsets         ;
-=======
-        //if (threadIdx.x ==0 ) //<2 || threadIdx.x > blockDim.x -3)
-        //{
-        //    printf("( %4d , %4d ) : block_input = [ %7d , %7d ), block_output = [ %7d , %7d ), skip_count = %lld\n",
-        //        blockIdx.x, threadIdx.x,
-        //        iter_input_start, block_input_end,
-        //        block_output_start, block_output_end,
-        //        (long long)block_first_v_skip_count);
-        //    if (iter_input_start > 0)
-        //        printf("( %4d , %4d ) : d_scanned_edges = %lld, %lld\n",
-        //            blockIdx.x, threadIdx.x,
-        //            (long long) d_scanned_edges[iter_input_start -1],
-        //            (long long) d_scanned_edges[iter_input_start]);
-        //}
->>>>>>> 8f0101f3
 
         while (block_output_processed < block_output_size &&
             iter_input_start < block_input_end)
         {
-<<<<<<< HEAD
             SizeT iter_input_size  = min(
-                KernelPolicy::THREADS-1, block_input_end - iter_input_start);
+                (SizeT)KernelPolicy::THREADS-1, block_input_end - iter_input_start);
             SizeT iter_input_end = iter_input_start + iter_input_size;
             SizeT iter_output_end = iter_input_end < input_queue_len ?
                 d_scanned_edges[iter_input_end] : output_queue_len[0];
@@ -362,33 +325,11 @@
                 block_output_size);
             iter_output_size -= block_output_processed;
             SizeT iter_output_end_offset = iter_output_size + block_output_processed;
-=======
-            iter_input_size  = min(
-                (SizeT)KernelPolicy::THREADS-1, block_input_end - iter_input_start);
-            SizeT iter_input_end = iter_input_start + iter_input_size;
-            SizeT iter_output_end = iter_input_end < input_queue_len ?
-                d_scanned_edges[iter_input_end] : output_queue_len[0];
-            iter_output_size = min(iter_output_end, block_output_end);
-            iter_output_size -= block_output_processed + block_output_start;
-
-            //if (threadIdx.x ==0 ) //<2 || threadIdx.x > blockDim.x -3)
-            //{
-            //    printf("( %4d , %4d ) :  iter_input = [ %7d , %7d ),  iter_output = [ %7d , %7d )\n",
-            //        blockIdx.x, threadIdx.x,
-            //        iter_input_start, iter_input_start + iter_input_size,
-            //        block_output_start + block_output_processed,
-            //        block_output_start + block_output_processed + iter_output_size);
-            //}
->>>>>>> 8f0101f3
 
             VertexId thread_input = iter_input_start + threadIdx.x;
             if (thread_input <= block_input_end && thread_input < input_queue_len)
             {
-<<<<<<< HEAD
                 VertexId input_item = d_queue[thread_input];
-=======
-                input_item = d_queue[thread_input];
->>>>>>> 8f0101f3
                 smem_storage.output_offset[threadIdx.x] =
                     d_scanned_edges [thread_input] - block_output_start;
                 smem_storage.input_queue  [threadIdx.x] = input_item;
@@ -400,11 +341,7 @@
                         smem_storage.row_offset[threadIdx.x]= row_offsets[input_item];
                     else smem_storage.row_offset[threadIdx.x] = util::MaxValue<SizeT>();
                 }
-<<<<<<< HEAD
                 else if (ADVANCE_TYPE == gunrock::oprtr::advance::E2V ||
-=======
-                if (ADVANCE_TYPE == gunrock::oprtr::advance::E2V ||
->>>>>>> 8f0101f3
                     ADVANCE_TYPE == gunrock::oprtr::advance::E2E)
                 {
                     if (input_inverse_graph) {
@@ -425,7 +362,6 @@
                 smem_storage.output_offset[threadIdx.x] = util::MaxValue<SizeT>(); //max_edges;
                 smem_storage.vertices     [threadIdx.x] = util::MaxValue<VertexId>();//max_vertices;
                 smem_storage.input_queue  [threadIdx.x] = util::MaxValue<VertexId>();//max_vertices;
-<<<<<<< HEAD
                 smem_storage.row_offset   [threadIdx.x] = util::MaxValue<SizeT>();
             }
             __syncthreads();
@@ -441,41 +377,10 @@
                 thread_output_offset += KernelPolicy::THREADS)
             {
                 if (thread_output_offset >= next_v_output_start_offset)
-=======
-                //smem_storage.row_offset   [threadIdx.x] = util::MaxValue<SizeT>();
-            }
-            __syncthreads();
-
-            SizeT thread_output_offset = 0; //threadIdx.x + block_output_processed;
-            SizeT    v_index    = 0; //BinarySearch<KernelPolicy::THREADS>(
-                //thread_output_offset, smem_storage.output_offset);
-            VertexId v          = 0; //smem_storage.vertices   [v_index];
-            VertexId input_item = 0; //smem_storage.input_queue[v_index];
-            SizeT next_v_output_start_offset = 0; //(v_index < iter_input_size) ?
-                //smem_storage.output_offset[v_index] : util::MaxValue<SizeT>();
-            SizeT v_output_start_offset = 0; //(v_index > 0) ?
-                //smem_storage.output_offset[v_index-1] : block_output_processed;
-            SizeT row_offset_v = 0;
-            //if (threadIdx.x < iter_output_size)
-            //{
-                //printf("( %4d , %4d ) : v_index = %4d , v = %5d , input_item = %5d , "
-                //    "v_output_start_offset = %4d , next_v_output_start_offset = %4d \n",
-                //    blockIdx.x, threadIdx.x, v_index, v, input_item,
-                //    v_output_start_offset, next_v_output_start_offset);
-            //    row_offset_v = (output_inverse_graph)?
-            //        d_inverse_row_offsets[v] : d_row_offsets[v];
-            //}
-
-            for (SizeT i = threadIdx.x; i < iter_output_size; i += KernelPolicy::THREADS)
-            {
-                thread_output_offset = i + block_output_processed;
-                if (i == threadIdx.x || thread_output_offset >= next_v_output_start_offset)
->>>>>>> 8f0101f3
                 {
                     v_index    = BinarySearch<KernelPolicy::THREADS>(
                         thread_output_offset, smem_storage.output_offset);
                     v          = smem_storage.vertices   [v_index];
-<<<<<<< HEAD
                     if (ADVANCE_TYPE == gunrock::oprtr::advance::V2V ||
                         ADVANCE_TYPE == gunrock::oprtr::advance::V2E)
                         input_item = v;
@@ -495,50 +400,6 @@
                 ProcessNeighbor
                     <KernelPolicy, Problem, Functor,
                     ADVANCE_TYPE, R_TYPE, R_OP>(
-=======
-                    input_item = smem_storage.input_queue[v_index];
-                    next_v_output_start_offset = (v_index < KernelPolicy::THREADS) ?
-                        smem_storage.output_offset[v_index] : util::MaxValue<SizeT>();
-                    v_output_start_offset = v_index > 0 ?
-                        smem_storage.output_offset[v_index-1] : block_output_processed;
-                    //if (v < 0 || v > 45292)
-                    //printf("( %4d , %4d ) : v_index = %4d , v = %5d , input_item = %5d , "
-                    //    "v_output_start_offset = %4d , next_v_output_start_offset = %4d \n",
-                    //    blockIdx.x, threadIdx.x, v_index, v, input_item,
-                    //    v_output_start_offset, next_v_output_start_offset);
-                    row_offset_v = (output_inverse_graph)?
-                        d_inverse_row_offsets[v] :
-                        d_row_offsets        [v];
-                    // row_offset_v = smem_storage.row_offset[v_index];
-                }
-
-                VertexId neighbor_pos = thread_output_offset - v_output_start_offset;
-                if (v_index == 0 && block_first_v_skip_count != 0)
-                {
-                    //printf("( %4d , %4d ) : v = %d, skip_count = %d\n",
-                    //    blockIdx.x, threadIdx.x, v, block_first_v_skip_count);
-                    neighbor_pos += block_first_v_skip_count;
-                }
-                SizeT edge_id = row_offset_v + neighbor_pos;
-                VertexId u = (output_inverse_graph)?
-                    d_inverse_column_indices[edge_id] :
-                    d_column_indices        [edge_id];
-                //if (v_index == 0 || v_index == blockDim.x-1)
-                //{
-                //    printf("( %4d , %4d ) : v_index = %4d, v = %5d, row_offset_v = %6d, %6d, "
-                //        "v_output_start_offset = %5d, next_v_output_start_offset = %5d, "
-                //        "thread_output_offset = %5d, output_offsets = %d, %d ... %d, %d\n",
-                //        blockIdx.x, threadIdx.x, v_index, v, row_offset_v, d_row_offsets[v+1],
-                //        v_output_start_offset, next_v_output_start_offset,
-                //        thread_output_offset,
-                //        smem_storage.output_offset[0],
-                //        smem_storage.output_offset[1],
-                //        smem_storage.output_offset[blockDim.x -2],
-                //        smem_storage.output_offset[blockDim.x-1]);
-                //}
-                ProcessNeighbor
-                    <KernelPolicy, Problem, Functor, ADVANCE_TYPE, R_TYPE, R_OP>(
->>>>>>> 8f0101f3
                     v, u, d_data_slice, edge_id,
                     iter_input_start + v_index, input_item,
                     block_output_start + thread_output_offset,
@@ -549,10 +410,6 @@
             block_output_processed += iter_output_size;
             iter_input_start += iter_input_size;
             block_first_v_skip_count = 0;
-<<<<<<< HEAD
-=======
-            //inblock_output_offset = 0;
->>>>>>> 8f0101f3
 
             __syncthreads();
         }
@@ -581,32 +438,7 @@
         Value                   *&d_value_to_reduce,
         Value                   *&d_reduce_frontier)
     {
-<<<<<<< HEAD
         PrepareQueue(queue_reset, queue_index, input_queue_length, d_output_queue_length, work_progress);
-=======
-        // Determine work decomposition
-        if (blockIdx.x == 0 && threadIdx.x == 0)
-        {
-            // obtain problem size
-            if (queue_reset)
-            {
-                work_progress.StoreQueueLength(input_queue_length, queue_index);
-            }
-            else
-            {
-                input_queue_length = work_progress.LoadQueueLength(queue_index);
-            }
-
-            work_progress.Enqueue(d_output_queue_length[0], queue_index+1);
-
-            // Reset our next outgoing queue counter to zero
-            work_progress.StoreQueueLength(0, queue_index + 2);
-            work_progress.PrepResetSteal(queue_index + 1);
-        }
-
-        // Barrier to protect work decomposition
-        __syncthreads();
->>>>>>> 8f0101f3
 
         __shared__ typename KernelPolicy::SmemStorage smem_storage;
         VertexId input_item      = 0;
@@ -634,15 +466,10 @@
                 ADVANCE_TYPE == gunrock::oprtr::advance::V2E)
             {
                 smem_storage.vertices[threadIdx.x] = input_item;
-<<<<<<< HEAD
                 if (input_item >= 0)
                     smem_storage.row_offset[threadIdx.x] = row_offsets[input_item];
                 else smem_storage.row_offset[threadIdx.x] = util::MaxValue<SizeT>();
             } else if (ADVANCE_TYPE == gunrock::oprtr::advance::E2V ||
-=======
-            }
-            if (ADVANCE_TYPE == gunrock::oprtr::advance::E2V ||
->>>>>>> 8f0101f3
                 ADVANCE_TYPE == gunrock::oprtr::advance::E2E)
             {
                 if (input_inverse_graph)
@@ -654,17 +481,6 @@
                     smem_storage.row_offset[threadIdx.x] = row_offsets[d_column_indices[input_item]];
                 }
             }
-<<<<<<< HEAD
-=======
-            //printf("%d\t (%d, %d) thread_input = %lld, d_scanned_edges = %lld, "
-            //    "output_offset = %lld, vertices = %lld, input_queue = %lld\n",
-            //    d_data_slice -> gpu_idx, blockIdx.x, threadIdx.x,
-            //    (long long) thread_input,
-            //    (long long) d_scanned_edges[thread_input],
-            //    (long long) smem_storage.output_offset[threadIdx.x],
-            //    (long long) smem_storage.vertices     [threadIdx.x],
-            //    (long long) smem_storage.input_queue  [threadIdx.x]);
->>>>>>> 8f0101f3
         } // end of if thread_input < input_queue_length
         else {
             smem_storage.output_offset[threadIdx.x] = util::MaxValue<SizeT>();//max_edges; // - block_output_start?
@@ -676,21 +492,11 @@
         __syncthreads();
         SizeT block_output_size = smem_storage.output_offset[block_input_end];
 
-<<<<<<< HEAD
         int v_index = 0;
         VertexId v = 0;
         SizeT next_v_output_start_offset = 0;
         SizeT v_output_start_offset = 0;
         SizeT row_offset_v = 0;
-=======
-        VertexId v, u, neighbor_pos;
-        SizeT    edge_id;
-        int v_index = BinarySearch<KernelPolicy::THREADS>(threadIdx.x, smem_storage.output_offset);
-        v           = smem_storage.vertices   [v_index];
-        input_item  = smem_storage.input_queue[v_index];
-        SizeT last_output_offset_v = (v_index < KernelPolicy::THREADS) ?
-            smem_storage.output_offset[v_index] : max_vertices;
->>>>>>> 8f0101f3
 
         for (SizeT thread_output = threadIdx.x; thread_output < block_output_size;
             thread_output += KernelPolicy::THREADS)
@@ -700,7 +506,6 @@
                 v_index    = BinarySearch<KernelPolicy::THREADS>(thread_output, smem_storage.output_offset);
                 v          = smem_storage.vertices   [v_index];
                 input_item = smem_storage.input_queue[v_index];
-<<<<<<< HEAD
                 v_output_start_offset = (v_index > 0) ? smem_storage.output_offset[v_index-1] : 0;
                 next_v_output_start_offset = (v_index < KernelPolicy::THREADS) ?
                     smem_storage.output_offset[v_index] : util::MaxValue<SizeT>();
@@ -712,29 +517,6 @@
 
             ProcessNeighbor<KernelPolicy, Problem, Functor,
                 ADVANCE_TYPE, R_TYPE, R_OP>(
-=======
-                last_output_offset_v = (v_index < KernelPolicy::THREADS) ?
-                    smem_storage.output_offset[v_index] : max_vertices;
-            }
-
-            //int internal_offset = v_index > 0 ? s_output_offset[v_index-1] : 0;
-            //neighbor_pos = thread_output - internal_offset;
-            neighbor_pos = thread_output - ((v_index > 0) ?
-                smem_storage.output_offset[v_index-1] : 0);
-
-            if (output_inverse_graph)
-            {
-                edge_id = d_inverse_row_offsets[v] + neighbor_pos;
-                u = d_inverse_column_indices[edge_id];
-            } else
-            {
-                edge_id = d_row_offsets[v] + neighbor_pos;
-                u = d_column_indices[edge_id];
-            }
-
-            ProcessNeighbor
-                <KernelPolicy, Problem, Functor, ADVANCE_TYPE, R_TYPE, R_OP>(
->>>>>>> 8f0101f3
                 v, u, d_data_slice, edge_id,
                 block_input_start + v_index, input_item,
                 block_output_start + thread_output,
