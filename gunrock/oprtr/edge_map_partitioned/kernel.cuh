// ----------------------------------------------------------------
// Gunrock -- Fast and Efficient GPU Graph Library
// ----------------------------------------------------------------
// This source code is distributed under the terms of LICENSE.TXT
// in the root directory of this source distribution.
// ----------------------------------------------------------------


/**
 * @file
 * kernel.cuh
 *
 * @brief Load balanced Edge Map Kernel Entrypoint
 */

#pragma once
#include <gunrock/util/cta_work_distribution.cuh>
#include <gunrock/util/cta_work_progress.cuh>
#include <gunrock/util/kernel_runtime_stats.cuh>

#include <gunrock/oprtr/edge_map_partitioned/cta.cuh>

#include <gunrock/oprtr/advance/kernel_policy.cuh>

namespace gunrock {
namespace oprtr {
namespace edge_map_partitioned {

/**
 * Arch dispatch
 */

/**
 * Not valid for this arch (default)
 */
template<
    typename    KernelPolicy,
    typename    ProblemData,
    typename    Functor,
    bool        VALID = (__GR_CUDA_ARCH__ >= KernelPolicy::CUDA_ARCH)>
struct Dispatch
{
    typedef typename KernelPolicy::VertexId VertexId;
    typedef typename KernelPolicy::SizeT    SizeT;
    typedef typename KernelPolicy::Value    Value;
    typedef typename ProblemData::DataSlice DataSlice;

    static __device__ __forceinline__ SizeT GetNeighborListLength(
                            SizeT    *&d_row_offsets,
                            VertexId    *&d_column_indices,
                            VertexId    &d_vertex_id,
                            SizeT       &max_vertex,
                            SizeT       &max_edge,
                            gunrock::oprtr::advance::TYPE &ADVANCE_TYPE)
    {
    }

    static __device__ __forceinline__ void GetEdgeCounts(
                                SizeT *&d_row_offsets,
                                VertexId *&d_column_indices,
                                VertexId *&d_queue,
                                SizeT *&d_scanned_edges,
                                SizeT &num_elements,
                                SizeT &max_vertex,
                                SizeT &max_edge,
                                gunrock::oprtr::advance::TYPE &ADVANCE_TYPE)
    {
    }

    static __device__ __forceinline__ void MarkPartitionSizes(
                                unsigned int *&d_needles,
                                unsigned int &split_val,
                                SizeT &num_elements,
                                SizeT &output_queue_len)
    {
    }

    static __device__ __forceinline__ void RelaxPartitionedEdges2(
                                bool &queue_reset,
                                VertexId &queue_index,
                                int &label,
                                SizeT *&d_row_offsets,
                                VertexId *&d_column_indices,
                                VertexId *&d_inverse_column_indices,
                                SizeT *&d_scanned_edges,
                                unsigned int *&partition_starts,
                                unsigned int &num_partitions,
                                //volatile int *&d_done,
                                VertexId *&d_queue,
                                VertexId *&d_out,
                                DataSlice *&problem,
                                SizeT &input_queue_len,
                                SizeT *output_queue_len,
                                SizeT &partition_size,
                                SizeT &max_vertices,
                                SizeT &max_edges,
                                util::CtaWorkProgress &work_progress,
                                util::KernelRuntimeStats &kernel_stats,
                                gunrock::oprtr::advance::TYPE ADVANCE_TYPE,
                                bool &inverse_graph, 
                                gunrock::oprtr::advance::REDUCE_TYPE R_TYPE,
                                gunrock::oprtr::advance::REDUCE_OP R_OP,
                                Value *&d_value_to_reduce,
                                Value *&d_reduce_frontier)
    {
    }

    static __device__ __forceinline__ void RelaxLightEdges(
                                bool &queue_reset,
                                VertexId &queue_index,
                                int &label,
                                SizeT *&d_row_offsets,
                                VertexId *&d_column_indices,
                                VertexId *&d_inverse_column_indices,
                                SizeT *&d_scanned_edges,
                                //volatile int *&d_done,
                                VertexId *&d_queue,
                                VertexId *&d_out,
                                DataSlice *&problem,
                                SizeT &input_queue_len,
                                SizeT *output_queue_len,
                                SizeT &max_vertices,
                                SizeT &max_edges,
                                util::CtaWorkProgress &work_progress,
                                util::KernelRuntimeStats &kernel_stats,
                                gunrock::oprtr::advance::TYPE ADVANCE_TYPE,
                                bool &inverse_graph, 
                                gunrock::oprtr::advance::REDUCE_TYPE R_TYPE,
                                gunrock::oprtr::advance::REDUCE_OP R_OP,
                                Value *&d_value_to_reduce,
                                Value *&d_reduce_frontier)
    {
    }

};
template <typename KernelPolicy, typename ProblemData, typename Functor>
struct Dispatch<KernelPolicy, ProblemData, Functor, true>
{
    typedef typename KernelPolicy::VertexId         VertexId;
    typedef typename KernelPolicy::SizeT            SizeT;
    typedef typename KernelPolicy::Value            Value;
    typedef typename ProblemData::DataSlice         DataSlice;

    static __device__ __forceinline__ SizeT GetNeighborListLength(
                            SizeT    *&d_row_offsets,
                            VertexId    *&d_column_indices,
                            VertexId    &d_vertex_id,
                            SizeT       &max_vertex,
                            SizeT       &max_edge,
                            gunrock::oprtr::advance::TYPE &ADVANCE_TYPE)
    {
        if (ADVANCE_TYPE == gunrock::oprtr::advance::E2V || ADVANCE_TYPE == gunrock::oprtr::advance::E2E) {
            d_vertex_id = d_column_indices[d_vertex_id];
        }
        SizeT first = d_vertex_id >= max_vertex ? max_edge : d_row_offsets[d_vertex_id];
        SizeT second = (d_vertex_id + 1) >= max_vertex ? max_edge : d_row_offsets[d_vertex_id+1];

        //printf(" d_vertex_id = %d, max_vertex = %d, max_edge = %d, first = %d, second = %d\n",
        //       d_vertex_id, max_vertex, max_edge, first, second);
        return (second > first) ? second - first : 0;
    }

    static __device__ __forceinline__ void GetEdgeCounts(
                                SizeT *&d_row_offsets,
                                VertexId *&d_column_indices,
                                VertexId *&d_queue,
                                SizeT *&d_scanned_edges,
                                SizeT &num_elements,
                                SizeT &max_vertex,
                                SizeT &max_edge,
                                gunrock::oprtr::advance::TYPE &ADVANCE_TYPE)
    {
        int tid = threadIdx.x;
        int bid = blockIdx.x;

        int my_id = bid*blockDim.x + tid;
        //if (my_id > num_elements || my_id >= max_edge)
        if (my_id >= num_elements )
        {
            //printf("my_id = %d returned\t",my_id);
            return;
        }
        
        VertexId v_id = d_queue[my_id];
        if (v_id < 0 || v_id > max_vertex) {
            d_scanned_edges[my_id] = 0;
            return;
        }

        // add a zero length neighbor list to the end (this for getting both exclusive and inclusive scan in one array)
        SizeT ncount = GetNeighborListLength(d_row_offsets, d_column_indices, v_id, max_vertex, max_edge, ADVANCE_TYPE);
        SizeT num_edges = (my_id == num_elements) ? 0 : ncount;
        d_scanned_edges[my_id] = num_edges;
        //printf("my_id %d assign %d\t", my_id, num_edges);
    }

    static __device__ __forceinline__ void MarkPartitionSizes(
                                unsigned int *&d_needles,
                                unsigned int &split_val,
                                SizeT &num_elements,
                                SizeT &output_queue_len)
    {
        int my_id = threadIdx.x + blockIdx.x * blockDim.x;
        if (my_id >= num_elements) return;

        d_needles[my_id] = split_val * my_id > output_queue_len ? output_queue_len : split_val * my_id;
    }

    static __device__ __forceinline__ void RelaxPartitionedEdges2(
                                bool &queue_reset,
                                VertexId &queue_index,
                                int &label,
                                SizeT *&d_row_offsets,
                                VertexId *&d_column_indices,
                                VertexId *&d_inverse_column_indices,
                                SizeT *&d_scanned_edges,
                                unsigned int *&partition_starts,
                                unsigned int &num_partitions,
                                //volatile int *&d_done,
                                VertexId *&d_queue,
                                VertexId *&d_out,
                                DataSlice *&problem,
                                SizeT &input_queue_len,
                                SizeT *output_queue_len,
                                SizeT &partition_size,
                                SizeT &max_vertices,
                                SizeT &max_edges,
                                util::CtaWorkProgress &work_progress,
                                util::KernelRuntimeStats &kernel_stats,
                                gunrock::oprtr::advance::TYPE &ADVANCE_TYPE,
                                bool &inverse_graph,
                                gunrock::oprtr::advance::REDUCE_TYPE R_TYPE,
                                gunrock::oprtr::advance::REDUCE_OP R_OP,
                                Value *&d_value_to_reduce,
                                Value *&d_reduce_frontier)

<<<<<<< HEAD
   {
        if (KernelPolicy::INSTRUMENT && (threadIdx.x == 0 && blockIdx.x == 0)) {
            kernel_stats.MarkStart();
        }

        // Reset work progress
        if (queue_reset)
        {
            if (blockIdx.x == 0 && threadIdx.x < util::CtaWorkProgress::COUNTERS) {
                //Reset all counters
                work_progress.template Reset<SizeT>();
            }
        }

        // Determine work decomposition
        if (threadIdx.x == 0 && blockIdx.x == 0) {

            // obtain problem size
            if (queue_reset)
            {
                work_progress.StoreQueueLength<SizeT>(input_queue_len, queue_index);
            }
            else
            {
                input_queue_len = work_progress.template LoadQueueLength<SizeT>(queue_index);
                
                // Signal to host that we're done
                //if (input_queue_len == 0) {
                //    if (d_done) d_done[0] = input_queue_len;
                //}
            }

            work_progress.Enqueue(output_queue_len[0], queue_index+1);

            // Reset our next outgoing queue counter to zero
            work_progress.template StoreQueueLength<SizeT>(0, queue_index + 2);
            work_progress.template PrepResetSteal<SizeT>(queue_index + 1);
        }

        // Barrier to protect work decomposition
        __syncthreads();

        int tid = threadIdx.x;
        int bid = blockIdx.x;

        int my_thread_start, my_thread_end;

        my_thread_start = bid * partition_size;
        my_thread_end = (bid+1)*partition_size < output_queue_len[0] ? (bid+1)*partition_size : output_queue_len[0];
        //printf("tid:%d, bid:%d, m_thread_start:%d, m_thread_end:%d\n",tid, bid, my_thread_start, my_thread_end); 

        if (my_thread_start >= output_queue_len[0])
            return;

        int my_start_partition = partition_starts[bid];
        int my_end_partition = partition_starts[bid+1] > input_queue_len ? partition_starts[bid+1] : input_queue_len;
        //if (tid == 0 && bid == 252)
        //    printf("bid(%d) < num_partitions-1(%d)?, partition_starts[bid+1]+1:%d\n", bid, num_partitions-1, partition_starts[bid+1]+1);

        __shared__ typename KernelPolicy::SmemStorage smem_storage;
        // smem_storage.s_edges[NT]
        // smem_storage.s_vertices[NT]
        unsigned int* s_edges = (unsigned int*) &smem_storage.s_edges[0];
        unsigned int* s_vertices = (unsigned int*) &smem_storage.s_vertices[0];
        unsigned int* s_edge_ids = (unsigned int*) &smem_storage.s_edge_ids[0];

        int my_work_size = my_thread_end - my_thread_start;
        int out_offset = bid * partition_size;
        int pre_offset = my_start_partition > 0 ? d_scanned_edges[my_start_partition-1] : 0;
        int e_offset = my_thread_start - pre_offset;
        int edges_processed = 0;

        while (edges_processed < my_work_size && my_start_partition < my_end_partition)
        {
            pre_offset = my_start_partition > 0 ? d_scanned_edges[my_start_partition-1] : 0;

            __syncthreads();

            s_edges[tid] = (my_start_partition + tid < my_end_partition ? d_scanned_edges[my_start_partition + tid] - pre_offset : max_edges);
            //if (bid == 252 && tid == 2)
            //    printf("start_partition+tid:%d < my_end_partition:%d ?, d_queue[%d]:%d\n", my_start_partition+tid, my_end_partition, my_start_partition+tid, d_queue[my_start_partition+tid]);
            if (ADVANCE_TYPE == gunrock::oprtr::advance::V2V || ADVANCE_TYPE == gunrock::oprtr::advance::V2E) {
                s_vertices[tid] = my_start_partition + tid < my_end_partition ? d_queue[my_start_partition+tid] : -1;
                s_edge_ids[tid] = 0;
            }
            if (ADVANCE_TYPE == gunrock::oprtr::advance::E2V || ADVANCE_TYPE == gunrock::oprtr::advance::E2E) {
                if (inverse_graph)
                    s_vertices[tid] = my_start_partition + tid < my_end_partition ? d_inverse_column_indices[d_queue[my_start_partition+tid]] : -1;
                else
                    s_vertices[tid] = my_start_partition + tid < my_end_partition ? d_column_indices[d_queue[my_start_partition+tid]] : -1;
                s_edge_ids[tid] = my_start_partition + tid < my_end_partition ? d_queue[my_start_partition+tid] : -1;
            }

            int last = my_start_partition + KernelPolicy::THREADS >= my_end_partition ? my_end_partition - my_start_partition - 1 : KernelPolicy::THREADS - 1;

            __syncthreads();

            SizeT e_last = min(s_edges[last] - e_offset, my_work_size - edges_processed);
            SizeT v_index = BinarySearch<KernelPolicy::THREADS>(tid+e_offset, s_edges);
            VertexId v = s_vertices[v_index];
            VertexId e_id = s_edge_ids[v_index];
            SizeT end_last = (v_index < my_end_partition ? s_edges[v_index] : max_edges);
            SizeT internal_offset = v_index > 0 ? s_edges[v_index-1] : 0;
            SizeT lookup_offset = d_row_offsets[v];

            for (int i = (tid + e_offset); i < e_last + e_offset; i+=KernelPolicy::THREADS)
            {
                if (i >= end_last)
                {
                    v_index = BinarySearch<KernelPolicy::THREADS>(i, s_edges);
                    if (ADVANCE_TYPE == gunrock::oprtr::advance::V2V || ADVANCE_TYPE == gunrock::oprtr::advance::V2E) {
                        v = s_vertices[v_index];
                        e_id = 0;
                    }
                    if (ADVANCE_TYPE == gunrock::oprtr::advance::E2V || ADVANCE_TYPE == gunrock::oprtr::advance::E2E) {
                        v = inverse_graph ? d_inverse_column_indices[s_vertices[v_index]] : d_column_indices[s_vertices[v_index]];
                        e_id = s_vertices[v_index];
                    }
                    end_last = (v_index < KernelPolicy::THREADS ? s_edges[v_index] : max_edges);
                    internal_offset = v_index > 0 ? s_edges[v_index-1] : 0;
                    lookup_offset = d_row_offsets[v];
                }

                int e = i - internal_offset;
                int lookup = lookup_offset + e;
                VertexId u = d_column_indices[lookup];
                SizeT out_index = out_offset+edges_processed+(i-e_offset);

                {
                    //printf("MARK_PREDECESSORS = %s\n", ProblemData::MARK_PREDECESSORS?"true":"false");
                    if (!ProblemData::MARK_PREDECESSORS) {
                        if (Functor::CondEdge(label, u, problem, lookup, e_id)) {
                            Functor::ApplyEdge(label, u, problem, lookup, e_id);
                            if (d_out != NULL) {
                                if (ADVANCE_TYPE == gunrock::oprtr::advance::V2V) {
                                    util::io::ModifiedStore<ProblemData::QUEUE_WRITE_MODIFIER>::St(
                                            u,
                                            d_out + out_index); 
                                } else if (ADVANCE_TYPE == gunrock::oprtr::advance::V2E
                                         ||ADVANCE_TYPE == gunrock::oprtr::advance::E2E) {
                                    util::io::ModifiedStore<ProblemData::QUEUE_WRITE_MODIFIER>::St(
                                            (VertexId)lookup,
                                            d_out + out_index);
=======
                                {
                                    if (KernelPolicy::INSTRUMENT && (threadIdx.x == 0 && blockIdx.x == 0)) {
                                        kernel_stats.MarkStart();
                                    }

                                    // Reset work progress
                                    if (queue_reset)
                                    {
                                        if (blockIdx.x == 0 && threadIdx.x < util::CtaWorkProgress::COUNTERS) {
                                            //Reset all counters
                                            work_progress.template Reset<SizeT>();
                                        }
                                    }

                                    // Determine work decomposition
                                    if (threadIdx.x == 0 && blockIdx.x == 0) {

                                        // obtain problem size
                                        if (queue_reset)
                                        {
                                            work_progress.StoreQueueLength<SizeT>(input_queue_len, queue_index);
                                        }
                                        else
                                        {
                                            input_queue_len = work_progress.template LoadQueueLength<SizeT>(queue_index);

                                            // Signal to host that we're done
                                            if (input_queue_len == 0) {
                                                if (d_done) d_done[0] = input_queue_len;
                                            }
                                        }

                                        work_progress.Enqueue(output_queue_len, queue_index+1);

                                        // Reset our next outgoing queue counter to zero
                                        work_progress.template StoreQueueLength<SizeT>(0, queue_index + 2);
                                        work_progress.template PrepResetSteal<SizeT>(queue_index + 1);
                                    }

                                    // Barrier to protect work decomposition
                                    __syncthreads();

                                    int tid = threadIdx.x;
                                    int bid = blockIdx.x;

                                    int my_thread_start, my_thread_end;

                                    my_thread_start = bid * partition_size;
                                    my_thread_end = (bid+1)*partition_size < output_queue_len ? (bid+1)*partition_size : output_queue_len;

                                    if (my_thread_start >= output_queue_len)
                                        return;

                                    int my_start_partition = partition_starts[bid];
                                    int my_end_partition = partition_starts[bid+1] > input_queue_len ? partition_starts[bid+1] : input_queue_len;

                                    __shared__ typename KernelPolicy::SmemStorage smem_storage;
                                    // smem_storage.s_edges[NT]
                                    // smem_storage.s_vertices[NT]
                                    unsigned int* s_edges = (unsigned int*) &smem_storage.s_edges[0];
                                    unsigned int* s_vertices = (unsigned int*) &smem_storage.s_vertices[0];
                                    unsigned int* s_edge_ids = (unsigned int*) &smem_storage.s_edge_ids[0];

                                    int my_work_size = my_thread_end - my_thread_start;
                                    int out_offset = bid * partition_size;
                                    int pre_offset = my_start_partition > 0 ? d_scanned_edges[my_start_partition-1] : 0;
                                    int e_offset = my_thread_start - pre_offset;
                                    int edges_processed = 0;

                                    while (edges_processed < my_work_size && my_start_partition < my_end_partition)
                                    {
                                        pre_offset = my_start_partition > 0 ? d_scanned_edges[my_start_partition-1] : 0;

                                        __syncthreads();

                                        s_edges[tid] = (my_start_partition + tid < my_end_partition ? d_scanned_edges[my_start_partition + tid] - pre_offset : max_edges);
                                        if (ADVANCE_TYPE == gunrock::oprtr::advance::V2V || ADVANCE_TYPE == gunrock::oprtr::advance::V2E) {
                                            s_vertices[tid] = my_start_partition + tid < my_end_partition ? d_queue[my_start_partition+tid] : -1;
                                            s_edge_ids[tid] = 0;
                                        }
                                        if (ADVANCE_TYPE == gunrock::oprtr::advance::E2V || ADVANCE_TYPE == gunrock::oprtr::advance::E2E) {
                                            if (inverse_graph)
                                                s_vertices[tid] = my_start_partition + tid < my_end_partition ? d_inverse_column_indices[d_queue[my_start_partition+tid]] : -1;
                                            else
                                                s_vertices[tid] = my_start_partition + tid < my_end_partition ? d_column_indices[d_queue[my_start_partition+tid]] : -1;
                                            s_edge_ids[tid] = my_start_partition + tid < my_end_partition ? d_queue[my_start_partition+tid] : -1;
                                        }

                                        int last = my_start_partition + KernelPolicy::THREADS >= my_end_partition ? my_end_partition - my_start_partition - 1 : KernelPolicy::THREADS - 1;

                                        __syncthreads();

                                        SizeT e_last = min(s_edges[last] - e_offset, my_work_size - edges_processed);
                                        SizeT v_index = BinarySearch<KernelPolicy::THREADS>(tid+e_offset, s_edges);
                                        VertexId v = s_vertices[v_index];
                                        VertexId e_id = s_edge_ids[v_index];
                                        SizeT end_last = (v_index < my_end_partition ? s_edges[v_index] : max_edges);
                                        SizeT internal_offset = v_index > 0 ? s_edges[v_index-1] : 0;
                                        SizeT lookup_offset = d_row_offsets[v];

                                        for (int i = (tid + e_offset); i < e_last + e_offset; i+=KernelPolicy::THREADS)
                                        {
                                            if (i >= end_last)
                                            {
                                                v_index = BinarySearch<KernelPolicy::THREADS>(i, s_edges);
                                                if (ADVANCE_TYPE == gunrock::oprtr::advance::V2V || ADVANCE_TYPE == gunrock::oprtr::advance::V2E) {
                                                    v = s_vertices[v_index];
                                                    e_id = 0;
                                                }
                                                if (ADVANCE_TYPE == gunrock::oprtr::advance::E2V || ADVANCE_TYPE == gunrock::oprtr::advance::E2E) {
                                                    v = inverse_graph ? d_inverse_column_indices[s_vertices[v_index]] : d_column_indices[s_vertices[v_index]];
                                                    e_id = s_vertices[v_index];
                                                }
                                                end_last = (v_index < KernelPolicy::THREADS ? s_edges[v_index] : max_edges);
                                                internal_offset = v_index > 0 ? s_edges[v_index-1] : 0;
                                                lookup_offset = d_row_offsets[v];
                                            }

                                            int e = i - internal_offset;
                                            int lookup = lookup_offset + e;
                                            VertexId u = d_column_indices[lookup];
                                            SizeT out_index = out_offset+edges_processed+(i-e_offset);

                                            { 

                                                if (!ProblemData::MARK_PREDECESSORS) {
                                                    if (Functor::CondEdge(label, u, problem, lookup, e_id)) {
                                                        Functor::ApplyEdge(label, u, problem, lookup, e_id);
                                                        if (d_out != NULL) {
                                                            if (ADVANCE_TYPE == gunrock::oprtr::advance::V2V) {
                                                                util::io::ModifiedStore<ProblemData::QUEUE_WRITE_MODIFIER>::St(
                                                                        u,
                                                                        d_out + out_index); 
                                                            } else if (ADVANCE_TYPE == gunrock::oprtr::advance::V2E
                                                                    ||ADVANCE_TYPE == gunrock::oprtr::advance::E2E) {
                                                                util::io::ModifiedStore<ProblemData::QUEUE_WRITE_MODIFIER>::St(
                                                                        (VertexId)lookup,
                                                                        d_out + out_index);
                                                            }
                                                        }

                                                        if (d_value_to_reduce != NULL) {
                                                            if (R_TYPE == gunrock::oprtr::advance::VERTEX) {
                                                                util::io::ModifiedStore<ProblemData::QUEUE_WRITE_MODIFIER>::St(
                                                                        d_value_to_reduce[u],
                                                                        d_reduce_frontier + out_index);
                                                            } else if (R_TYPE == gunrock::oprtr::advance::EDGE) {
                                                                util::io::ModifiedStore<ProblemData::QUEUE_WRITE_MODIFIER>::St(
                                                                        d_value_to_reduce[lookup],
                                                                        d_reduce_frontier + out_index);
                                                            }
                                                        } else if (R_TYPE != gunrock::oprtr::advance::EMPTY) { 
                                                            // use user-specified function to generate value to reduce
                                                        }
                                                    }
                                                    else {
                                                        if (d_out != NULL) {
                                                            util::io::ModifiedStore<ProblemData::QUEUE_WRITE_MODIFIER>::St(
                                                                    -1,
                                                                    d_out + out_index);
                                                        }

                                                        if (d_value_to_reduce != NULL) {
                                                            switch (R_OP) {
                                                                case gunrock::oprtr::advance::PLUS :
                                                                    util::io::ModifiedStore<ProblemData::QUEUE_WRITE_MODIFIER>::St(
                                                                            (Value)0,
                                                                            d_reduce_frontier + out_index);
                                                                    break;
                                                                case gunrock::oprtr::advance::MULTIPLIES :
                                                                    util::io::ModifiedStore<ProblemData::QUEUE_WRITE_MODIFIER>::St(
                                                                            (Value)1,
                                                                            d_reduce_frontier + out_index);
                                                                    break;
                                                                case gunrock::oprtr::advance::MAXIMUM :
                                                                    util::io::ModifiedStore<ProblemData::QUEUE_WRITE_MODIFIER>::St(
                                                                            (Value)INT_MIN,
                                                                            d_reduce_frontier + out_index);
                                                                    break;
                                                                case gunrock::oprtr::advance::MINIMUM :
                                                                    util::io::ModifiedStore<ProblemData::QUEUE_WRITE_MODIFIER>::St(
                                                                            (Value)INT_MAX,
                                                                            d_reduce_frontier + out_index);
                                                                    break;
                                                                case gunrock::oprtr::advance::BIT_OR :
                                                                    util::io::ModifiedStore<ProblemData::QUEUE_WRITE_MODIFIER>::St(
                                                                            (Value)0,
                                                                            d_reduce_frontier + out_index);
                                                                    break;
                                                                case gunrock::oprtr::advance::BIT_AND :
                                                                    util::io::ModifiedStore<ProblemData::QUEUE_WRITE_MODIFIER>::St(
                                                                            (Value)0xffffffff,
                                                                            d_reduce_frontier + out_index);
                                                                    break;
                                                                case gunrock::oprtr::advance::BIT_XOR :
                                                                    util::io::ModifiedStore<ProblemData::QUEUE_WRITE_MODIFIER>::St(
                                                                            (Value)0,
                                                                            d_reduce_frontier + out_index);
                                                                    break;
                                                                default:
                                                                    util::io::ModifiedStore<ProblemData::QUEUE_WRITE_MODIFIER>::St(
                                                                            (Value)0,
                                                                            d_reduce_frontier + out_index);
                                                                    break;
                                                            }
                                                        }
                                                    }
                                                } else {
                                                    if (Functor::CondEdge(v, u, problem, lookup, e_id)) {
                                                        Functor::ApplyEdge(v, u, problem, lookup, e_id);
                                                        if (d_out != NULL) {
                                                            if (ADVANCE_TYPE == gunrock::oprtr::advance::V2V) {
                                                                util::io::ModifiedStore<ProblemData::QUEUE_WRITE_MODIFIER>::St(
                                                                        u,
                                                                        d_out + out_index); 
                                                            } else if (ADVANCE_TYPE == gunrock::oprtr::advance::V2E
                                                                    ||ADVANCE_TYPE == gunrock::oprtr::advance::E2E) {
                                                                util::io::ModifiedStore<ProblemData::QUEUE_WRITE_MODIFIER>::St(
                                                                        (VertexId)lookup,
                                                                        d_out + out_index);
                                                            }
                                                        }
                                                        if (d_value_to_reduce != NULL) {
                                                            if (R_TYPE == gunrock::oprtr::advance::VERTEX) {
                                                                util::io::ModifiedStore<ProblemData::QUEUE_WRITE_MODIFIER>::St(
                                                                        d_value_to_reduce[u],
                                                                        d_reduce_frontier + out_index);
                                                            } else if (R_TYPE == gunrock::oprtr::advance::EDGE) {
                                                                util::io::ModifiedStore<ProblemData::QUEUE_WRITE_MODIFIER>::St(
                                                                        d_value_to_reduce[lookup],
                                                                        d_reduce_frontier + out_index);
                                                            }
                                                        }
                                                    }
                                                    else {
                                                        if (d_out != NULL) {
                                                            util::io::ModifiedStore<ProblemData::QUEUE_WRITE_MODIFIER>::St(
                                                                    -1,
                                                                    d_out + out_index);
                                                        }

                                                        if (d_value_to_reduce != NULL) {
                                                            switch (R_OP) {
                                                                case gunrock::oprtr::advance::PLUS :
                                                                    util::io::ModifiedStore<ProblemData::QUEUE_WRITE_MODIFIER>::St(
                                                                            (Value)0,
                                                                            d_reduce_frontier + out_index);
                                                                    break;
                                                                case gunrock::oprtr::advance::MULTIPLIES :
                                                                    util::io::ModifiedStore<ProblemData::QUEUE_WRITE_MODIFIER>::St(
                                                                            (Value)1,
                                                                            d_reduce_frontier + out_index);
                                                                    break;
                                                                case gunrock::oprtr::advance::MAXIMUM :
                                                                    util::io::ModifiedStore<ProblemData::QUEUE_WRITE_MODIFIER>::St(
                                                                            (Value)INT_MIN,
                                                                            d_reduce_frontier + out_index);
                                                                    break;
                                                                case gunrock::oprtr::advance::MINIMUM :
                                                                    util::io::ModifiedStore<ProblemData::QUEUE_WRITE_MODIFIER>::St(
                                                                            (Value)INT_MAX,
                                                                            d_reduce_frontier + out_index);
                                                                    break;
                                                                default:
                                                                    util::io::ModifiedStore<ProblemData::QUEUE_WRITE_MODIFIER>::St(
                                                                            (Value)0,
                                                                            d_reduce_frontier + out_index);
                                                                    break;
                                                            }
                                                        }
                                                    }
                                                }
                                            }
                                        }
                                        edges_processed += e_last;
                                        my_start_partition += KernelPolicy::THREADS;
                                        e_offset = 0;
                                    }

                                    if (KernelPolicy::INSTRUMENT && (blockIdx.x == 0 && threadIdx.x == 0)) {
                                        kernel_stats.MarkStop();
                                        kernel_stats.Flush();
                                    }
>>>>>>> 57842ba6
                                }
                            }

                            if (d_value_to_reduce != NULL) {
                                if (R_TYPE == gunrock::oprtr::advance::VERTEX) {
                                    util::io::ModifiedStore<ProblemData::QUEUE_WRITE_MODIFIER>::St(
                                            d_value_to_reduce[u],
                                            d_reduce_frontier + out_index);
                                } else if (R_TYPE == gunrock::oprtr::advance::EDGE) {
                                    util::io::ModifiedStore<ProblemData::QUEUE_WRITE_MODIFIER>::St(
                                            d_value_to_reduce[lookup],
                                            d_reduce_frontier + out_index);
                                }
                            } else if (R_TYPE != gunrock::oprtr::advance::EMPTY) { 
                                // use user-specified function to generate value to reduce
                            }
                        } else {
                            if (d_out != NULL) {
                                 util::io::ModifiedStore<ProblemData::QUEUE_WRITE_MODIFIER>::St(
                                        -1,
                                        d_out + out_index);
                            }

                            if (d_value_to_reduce != NULL) {
                                switch (R_OP) {
                                    case gunrock::oprtr::advance::PLUS :
                                        util::io::ModifiedStore<ProblemData::QUEUE_WRITE_MODIFIER>::St(
                                                (Value)0,
                                                d_reduce_frontier + out_index);
                                        break;
                                    case gunrock::oprtr::advance::MULTIPLIES :
                                        util::io::ModifiedStore<ProblemData::QUEUE_WRITE_MODIFIER>::St(
                                                (Value)1,
                                                d_reduce_frontier + out_index);
                                        break;
                                    case gunrock::oprtr::advance::MAXIMUM :
                                        util::io::ModifiedStore<ProblemData::QUEUE_WRITE_MODIFIER>::St(
                                                (Value)INT_MIN,
                                                d_reduce_frontier + out_index);
                                        break;
                                    case gunrock::oprtr::advance::MINIMUM :
                                        util::io::ModifiedStore<ProblemData::QUEUE_WRITE_MODIFIER>::St(
                                                (Value)INT_MAX,
                                                d_reduce_frontier + out_index);
                                        break;
                                    case gunrock::oprtr::advance::BIT_OR :
                                        util::io::ModifiedStore<ProblemData::QUEUE_WRITE_MODIFIER>::St(
                                                (Value)0,
                                                d_reduce_frontier + out_index);
                                        break;
                                    case gunrock::oprtr::advance::BIT_AND :
                                        util::io::ModifiedStore<ProblemData::QUEUE_WRITE_MODIFIER>::St(
                                                (Value)0xffffffff,
                                                d_reduce_frontier + out_index);
                                        break;
                                    case gunrock::oprtr::advance::BIT_XOR :
                                        util::io::ModifiedStore<ProblemData::QUEUE_WRITE_MODIFIER>::St(
                                                (Value)0,
                                                d_reduce_frontier + out_index);
                                        break;
                                    default:
                                        util::io::ModifiedStore<ProblemData::QUEUE_WRITE_MODIFIER>::St(
                                                (Value)0,
                                                d_reduce_frontier + out_index);
                                        break;
                                }
                            }
                        }
                    } else {  // if (ProblemData::MARK_PREDECESSORS) 
                        if (Functor::CondEdge(v, u, problem, lookup, e_id)) {
                            Functor::ApplyEdge(v, u, problem, lookup, e_id);
                            if (d_out != NULL) {
                                if (ADVANCE_TYPE == gunrock::oprtr::advance::V2V) {
                                    util::io::ModifiedStore<ProblemData::QUEUE_WRITE_MODIFIER>::St(
                                            u,
                                            d_out + out_index); 
                                } else if (ADVANCE_TYPE == gunrock::oprtr::advance::V2E
                                         ||ADVANCE_TYPE == gunrock::oprtr::advance::E2E) {
                                    util::io::ModifiedStore<ProblemData::QUEUE_WRITE_MODIFIER>::St(
                                            (VertexId)lookup,
                                            d_out + out_index);
                                }
                            }

                            if (d_value_to_reduce != NULL) {
                                if (R_TYPE == gunrock::oprtr::advance::VERTEX) {
                                    util::io::ModifiedStore<ProblemData::QUEUE_WRITE_MODIFIER>::St(
                                            d_value_to_reduce[u],
                                            d_reduce_frontier + out_index);
                                } else if (R_TYPE == gunrock::oprtr::advance::EDGE) {
                                    util::io::ModifiedStore<ProblemData::QUEUE_WRITE_MODIFIER>::St(
                                            d_value_to_reduce[lookup],
                                            d_reduce_frontier + out_index);
                                }
                            }
                        } else {
                            if (d_out != NULL) {
                                util::io::ModifiedStore<ProblemData::QUEUE_WRITE_MODIFIER>::St(
                                        -1,
                                        d_out + out_index);
                            }

                            if (d_value_to_reduce != NULL) {
                                switch (R_OP) {
                                    case gunrock::oprtr::advance::PLUS :
                                        util::io::ModifiedStore<ProblemData::QUEUE_WRITE_MODIFIER>::St(
                                                (Value)0,
                                                d_reduce_frontier + out_index);
                                        break;
                                    case gunrock::oprtr::advance::MULTIPLIES :
                                        util::io::ModifiedStore<ProblemData::QUEUE_WRITE_MODIFIER>::St(
                                                (Value)1,
                                                d_reduce_frontier + out_index);
                                        break;
                                    case gunrock::oprtr::advance::MAXIMUM :
                                        util::io::ModifiedStore<ProblemData::QUEUE_WRITE_MODIFIER>::St(
                                                (Value)INT_MIN,
                                                d_reduce_frontier + out_index);
                                        break;
                                    case gunrock::oprtr::advance::MINIMUM :
                                        util::io::ModifiedStore<ProblemData::QUEUE_WRITE_MODIFIER>::St(
                                                (Value)INT_MAX,
                                                d_reduce_frontier + out_index);
                                        break;
                                    default:
                                        util::io::ModifiedStore<ProblemData::QUEUE_WRITE_MODIFIER>::St(
                                                (Value)0,
                                                d_reduce_frontier + out_index);
                                        break;
                                }
                            }
                        }
                    } // end if
                } // empty 
            } // for

            edges_processed += e_last;
            my_start_partition += KernelPolicy::THREADS;
            e_offset = 0;
        }

        if (KernelPolicy::INSTRUMENT && (blockIdx.x == 0 && threadIdx.x == 0)) {
            kernel_stats.MarkStop();
            kernel_stats.Flush();
        }
    }


    static __device__ __forceinline__ void RelaxLightEdges(
                                bool &queue_reset,
                                VertexId &queue_index,
                                int &label,
                                SizeT *&d_row_offsets,
                                VertexId *&d_column_indices,
                                VertexId *&d_inverse_column_indices,
                                SizeT *&d_scanned_edges,
                                //volatile int *&d_done,
                                VertexId *&d_queue,
                                VertexId *&d_out,
                                DataSlice *&problem,
                                SizeT &input_queue_len,
                                SizeT *output_queue_len,
                                SizeT &max_vertices,
                                SizeT &max_edges,
                                util::CtaWorkProgress &work_progress,
                                util::KernelRuntimeStats &kernel_stats,
                                gunrock::oprtr::advance::TYPE &ADVANCE_TYPE,
                                bool &inverse_graph, 
                                gunrock::oprtr::advance::REDUCE_TYPE R_TYPE,
                                gunrock::oprtr::advance::REDUCE_OP R_OP,
                                Value *&d_value_to_reduce,
                                Value *&d_reduce_frontier)
    {
        if (KernelPolicy::INSTRUMENT && (blockIdx.x == 0 && threadIdx.x == 0)) {
            kernel_stats.MarkStart();
        }

        // Reset work progress
        if (queue_reset)
        {
            if (blockIdx.x == 0 && threadIdx.x < util::CtaWorkProgress::COUNTERS) {
                //Reset all counters
                work_progress.template Reset<SizeT>();
            }
        }

        // Determine work decomposition
        if (blockIdx.x == 0 && threadIdx.x == 0) { 

            // obtain problem size
            if (queue_reset)
            {
                work_progress.StoreQueueLength<SizeT>(input_queue_len, queue_index);
            }
            else
            {
                input_queue_len = work_progress.template LoadQueueLength<SizeT>(queue_index);
                
                // Signal to host that we're done
<<<<<<< HEAD
                //if (input_queue_len == 0) {
                //    if (d_done) d_done[0] = input_queue_len;
                //}
            }
=======
                if (input_queue_len == 0) {
                    if (d_done) d_done[0] = input_queue_len;
                }
            } 
>>>>>>> 57842ba6

            work_progress.Enqueue(output_queue_len[0], queue_index+1);

            // Reset our next outgoing queue counter to zero
            work_progress.template StoreQueueLength<SizeT>(0, queue_index + 2);
            work_progress.template PrepResetSteal<SizeT>(queue_index + 1);
        } 

        // Barrier to protect work decomposition
        __syncthreads(); 

        unsigned int range = input_queue_len;
        int tid = threadIdx.x;
        int bid = blockIdx.x;
        int my_id = bid * KernelPolicy::THREADS + tid;

        __shared__ typename KernelPolicy::SmemStorage smem_storage;
        unsigned int* s_edges = (unsigned int*) &smem_storage.s_edges[0];
        unsigned int* s_vertices = (unsigned int*) &smem_storage.s_vertices[0];
        unsigned int* s_edge_ids = (unsigned int*) &smem_storage.s_edge_ids[0];

        int offset = (KernelPolicy::THREADS*bid - 1) > 0 ? d_scanned_edges[KernelPolicy::THREADS*bid-1] : 0;
        int end_id = (KernelPolicy::THREADS*(bid+1)) >= range ? range - 1 : KernelPolicy::THREADS*(bid+1) - 1;

        end_id = end_id % KernelPolicy::THREADS;
        s_edges[tid] = (my_id < range ? d_scanned_edges[my_id] - offset : max_edges);

        //printf(" blockId = %d, threadId = %d, range = %d, my_id = %d\n", blockIdx.x, threadIdx.x, range, my_id);
        if (ADVANCE_TYPE == gunrock::oprtr::advance::V2V || ADVANCE_TYPE == gunrock::oprtr::advance::V2E) {
            s_vertices[tid] = (my_id < range ? d_queue[my_id] : max_vertices);
            s_edge_ids[tid] = 0;
        }
        if (ADVANCE_TYPE == gunrock::oprtr::advance::E2V || ADVANCE_TYPE == gunrock::oprtr::advance::E2E) {
            if (inverse_graph) 
                s_vertices[tid] = (my_id < range ? d_inverse_column_indices[d_queue[my_id]] : max_vertices);
            else
                s_vertices[tid] = (my_id < range ? d_column_indices[d_queue[my_id]] : max_vertices);
            s_edge_ids[tid] = (my_id < range ? d_queue[my_id] : max_vertices);
        } 

        __syncthreads();
        unsigned int size = s_edges[end_id]; 

        VertexId v, e, e_id;
        int v_index = BinarySearch<KernelPolicy::THREADS>(tid, s_edges);
        v = s_vertices[v_index];
        e_id = s_edge_ids[v_index];
        int end_last = (v_index < KernelPolicy::THREADS ? s_edges[v_index] : max_vertices); 

        for (int i = tid; i < size; i += KernelPolicy::THREADS)
        {
            if (i >= end_last)
            {
                v_index = BinarySearch<KernelPolicy::THREADS>(i, s_edges);
                v = s_vertices[v_index];
                e_id = s_edge_ids[v_index];
                end_last = (v_index < KernelPolicy::THREADS ? s_edges[v_index] : max_vertices);
            }

            //printf(" blockId = %d, threadId = %d, i = %d, v = %d\n", blockIdx.x, threadIdx.x, i, v);
            int internal_offset = v_index > 0 ? s_edges[v_index-1] : 0;
            e = i - internal_offset;

            int lookup = d_row_offsets[v] + e;
            VertexId u = d_column_indices[lookup];

            if (!ProblemData::MARK_PREDECESSORS) {
                if (Functor::CondEdge(label, u, problem, lookup, e_id)) {
                    Functor::ApplyEdge(label, u, problem, lookup, e_id);
                    if (d_out != NULL) {
                        if (ADVANCE_TYPE == gunrock::oprtr::advance::V2V) {
                            util::io::ModifiedStore<ProblemData::QUEUE_WRITE_MODIFIER>::St(
                                    u,
                                    d_out + offset+i); 
                        } else if (ADVANCE_TYPE == gunrock::oprtr::advance::V2E
                                 ||ADVANCE_TYPE == gunrock::oprtr::advance::E2E) {
                            util::io::ModifiedStore<ProblemData::QUEUE_WRITE_MODIFIER>::St(
                                    (VertexId)lookup,
                                    d_out + offset+i);
                        }
                    }
                    if (d_value_to_reduce != NULL) {
                        if (R_TYPE == gunrock::oprtr::advance::VERTEX) {
                            util::io::ModifiedStore<ProblemData::QUEUE_WRITE_MODIFIER>::St(
                                    d_value_to_reduce[u],
                                    d_reduce_frontier + offset + i);
                        } else if (R_TYPE == gunrock::oprtr::advance::EDGE) {
                            util::io::ModifiedStore<ProblemData::QUEUE_WRITE_MODIFIER>::St(
                                    d_value_to_reduce[lookup],
                                    d_reduce_frontier + offset + i);
                        }
                    } else if (R_TYPE != gunrock::oprtr::advance::EMPTY) { 
                        // use user-specified function to generate value to reduce
                    }
                }
                else {
                    if (d_out != NULL) {
                        util::io::ModifiedStore<ProblemData::QUEUE_WRITE_MODIFIER>::St(
                                -1,
                                d_out + offset+i);
                    }
                    if (d_value_to_reduce != NULL) {
                        switch (R_OP) {
                            case gunrock::oprtr::advance::PLUS :
                                util::io::ModifiedStore<ProblemData::QUEUE_WRITE_MODIFIER>::St(
                                        (Value)0,
                                        d_reduce_frontier + offset+i);
                                break;
                            case gunrock::oprtr::advance::MULTIPLIES :
                                util::io::ModifiedStore<ProblemData::QUEUE_WRITE_MODIFIER>::St(
                                        (Value)1,
                                        d_reduce_frontier + offset+i);
                                break;
                            case gunrock::oprtr::advance::MAXIMUM :
                                util::io::ModifiedStore<ProblemData::QUEUE_WRITE_MODIFIER>::St(
                                        (Value)INT_MIN,
                                        d_reduce_frontier + offset+i);
                                break;
                            case gunrock::oprtr::advance::MINIMUM :
                                util::io::ModifiedStore<ProblemData::QUEUE_WRITE_MODIFIER>::St(
                                        (Value)INT_MAX,
                                        d_reduce_frontier + offset+i);
                                break;
                            case gunrock::oprtr::advance::BIT_OR :
                                util::io::ModifiedStore<ProblemData::QUEUE_WRITE_MODIFIER>::St(
                                        (Value)0,
                                        d_reduce_frontier + offset+i);
                                break;
                            case gunrock::oprtr::advance::BIT_AND :
                                util::io::ModifiedStore<ProblemData::QUEUE_WRITE_MODIFIER>::St(
                                        (Value)0xffffffff,
                                        d_reduce_frontier + offset+i);
                                break;
                            case gunrock::oprtr::advance::BIT_XOR :
                                util::io::ModifiedStore<ProblemData::QUEUE_WRITE_MODIFIER>::St(
                                        (Value)0,
                                        d_reduce_frontier + offset+i);
                                break;
                            default:
                                util::io::ModifiedStore<ProblemData::QUEUE_WRITE_MODIFIER>::St(
                                        (Value)0,
                                        d_reduce_frontier + offset+i);
                                break;
                        }
                    }
                }
            } else { 
                //v:pre, u:neighbor, outoffset:offset+i
                if (Functor::CondEdge(v, u, problem, lookup, e_id)) {
                    Functor::ApplyEdge(v, u, problem, lookup, e_id);
                    if (d_out != NULL) {
                        if (ADVANCE_TYPE == gunrock::oprtr::advance::V2V) {
                            util::io::ModifiedStore<ProblemData::QUEUE_WRITE_MODIFIER>::St(
                                    u,
                                    d_out + offset+i); 
                        } else if (ADVANCE_TYPE == gunrock::oprtr::advance::V2E
                                 ||ADVANCE_TYPE == gunrock::oprtr::advance::E2E) {
                            util::io::ModifiedStore<ProblemData::QUEUE_WRITE_MODIFIER>::St(
                                    (VertexId)lookup,
                                    d_out + offset+i);
                        }
                    }

                    if (d_value_to_reduce != NULL) {
                        if (R_TYPE == gunrock::oprtr::advance::VERTEX) {
                            util::io::ModifiedStore<ProblemData::QUEUE_WRITE_MODIFIER>::St(
                                    d_value_to_reduce[u],
                                    d_reduce_frontier + offset+i);
                        } else if (R_TYPE == gunrock::oprtr::advance::EDGE) {
                            util::io::ModifiedStore<ProblemData::QUEUE_WRITE_MODIFIER>::St(
                                    d_value_to_reduce[lookup],
                                    d_reduce_frontier + offset+i);
                        }
                    } else if (R_TYPE != gunrock::oprtr::advance::EMPTY) { 
                        // use user-specified function to generate value to reduce
                    }
                }
                else {
                    if (d_out != NULL) {
                        util::io::ModifiedStore<ProblemData::QUEUE_WRITE_MODIFIER>::St(
                                -1,
                                d_out + offset+i);
                    }
                    
                    if (d_value_to_reduce != NULL) {
                        switch (R_OP) {
                            case gunrock::oprtr::advance::PLUS :
                                util::io::ModifiedStore<ProblemData::QUEUE_WRITE_MODIFIER>::St(
                                        (Value)0,
                                        d_reduce_frontier + offset+i);
                                break;
                            case gunrock::oprtr::advance::MULTIPLIES :
                                util::io::ModifiedStore<ProblemData::QUEUE_WRITE_MODIFIER>::St(
                                        (Value)1,
                                        d_reduce_frontier + offset+i);
                                break;
                            case gunrock::oprtr::advance::MAXIMUM :
                                util::io::ModifiedStore<ProblemData::QUEUE_WRITE_MODIFIER>::St(
                                        (Value)INT_MIN,
                                        d_reduce_frontier + offset+i);
                                break;
                            case gunrock::oprtr::advance::MINIMUM :
                                util::io::ModifiedStore<ProblemData::QUEUE_WRITE_MODIFIER>::St(
                                        (Value)INT_MAX,
                                        d_reduce_frontier + offset+i);
                                break;
                            case gunrock::oprtr::advance::BIT_OR :
                                util::io::ModifiedStore<ProblemData::QUEUE_WRITE_MODIFIER>::St(
                                        (Value)0,
                                        d_reduce_frontier + offset+i);
                                break;
                            case gunrock::oprtr::advance::BIT_AND :
                                util::io::ModifiedStore<ProblemData::QUEUE_WRITE_MODIFIER>::St(
                                        (Value)0xffffffff,
                                        d_reduce_frontier + offset+i);
                                break;
                            case gunrock::oprtr::advance::BIT_XOR :
                                util::io::ModifiedStore<ProblemData::QUEUE_WRITE_MODIFIER>::St(
                                        (Value)0,
                                        d_reduce_frontier + offset+i);
                                break;
                            default:
                                util::io::ModifiedStore<ProblemData::QUEUE_WRITE_MODIFIER>::St(
                                        (Value)0,
                                        d_reduce_frontier + offset+i);
                                break;
                        }
                    }
                }
            }
        }

        if (KernelPolicy::INSTRUMENT && (blockIdx.x == 0 && threadIdx.x == 0)) {
            kernel_stats.MarkStop();
            kernel_stats.Flush();
        }
    }

};


/**
 * @brief Kernel entry for relax partitioned edge function
 *
 * @tparam KernelPolicy Kernel policy type for partitioned edge mapping.
 * @tparam ProblemData Problem data type for partitioned edge mapping.
 * @tparam Functor Functor type for the specific problem type.
 *
 * @param[in] queue_reset       If reset queue counter
 * @param[in] queue_index       Current frontier queue counter index
 * @param[in] label             label value to use in functor
 * @param[in] d_row_offset      Device pointer of SizeT to the row offsets queue
 * @param[in] d_column_indices  Device pointer of VertexId to the column indices queue
 * @param[in] d_scanned_edges   Device pointer of scanned neighbor list queue of the current frontier
 * @param[in] partition_starts  Device pointer of partition start index computed by sorted search in moderngpu lib
 * @param[in] num_partitions    Number of partitions in the current frontier
 * @param[in] d_queue           Device pointer of VertexId to the incoming frontier queue
 * @param[out] d_out            Device pointer of VertexId to the outgoing frontier queue
 * @param[in] problem           Device pointer to the problem object
 * @param[in] input_queue_len   Length of the incoming frontier queue
 * @param[in] output_queue_len  Length of the outgoing frontier queue
 * @param[in] partition_size    Size of workload partition that one block handles
 * @param[in] max_vertices      Maximum number of elements we can place into the incoming frontier
 * @param[in] max_edges         Maximum number of elements we can place into the outgoing frontier
 * @param[in] work_progress     queueing counters to record work progress
 * @param[in] kernel_stats      Per-CTA clock timing statistics (used when KernelPolicy::INSTRUMENT is set)
 * @param[in] ADVANCE_TYPE      enumerator which shows the advance type: V2V, V2E, E2V, or E2E
 * @param[in] inverse_graph     Whether this iteration's advance operator is in the opposite direction to the previous iteration
 */
    template <typename KernelPolicy, typename ProblemData, typename Functor>
__launch_bounds__ (KernelPolicy::THREADS, KernelPolicy::CTA_OCCUPANCY)
    __global__
void RelaxPartitionedEdges2(
        bool                                    queue_reset,
        typename KernelPolicy::VertexId         queue_index,
        int                                     label,
        typename KernelPolicy::SizeT            *d_row_offsets,
        typename KernelPolicy::VertexId         *d_column_indices,
        typename KernelPolicy::VertexId         *d_inverse_column_indices,
        typename KernelPolicy::SizeT            *d_scanned_edges,
        unsigned int                            *partition_starts,
        unsigned int                            num_partitions,
        typename KernelPolicy::VertexId         *d_queue,
        typename KernelPolicy::VertexId         *d_out,
        typename ProblemData::DataSlice         *problem,
        typename KernelPolicy::SizeT            input_queue_len,
        typename KernelPolicy::SizeT            *output_queue_len,
        typename KernelPolicy::SizeT            partition_size,
        typename KernelPolicy::SizeT            max_vertices,
        typename KernelPolicy::SizeT            max_edges,
        util::CtaWorkProgress                   work_progress,
        util::KernelRuntimeStats                kernel_stats,
        gunrock::oprtr::advance::TYPE ADVANCE_TYPE = gunrock::oprtr::advance::V2V,
        bool                                    inverse_graph = false,
        gunrock::oprtr::advance::REDUCE_TYPE R_TYPE = gunrock::oprtr::advance::EMPTY,
        gunrock::oprtr::advance::REDUCE_OP R_OP = gunrock::oprtr::advance::NONE,
        typename KernelPolicy::Value            *d_value_to_reduce = NULL,
        typename KernelPolicy::Value            *d_reduce_frontier = NULL)
{
    Dispatch<KernelPolicy, ProblemData, Functor>::RelaxPartitionedEdges2(
            queue_reset,
            queue_index,
            label,
            d_row_offsets,
            d_column_indices,
            d_inverse_column_indices,
            d_scanned_edges,
            partition_starts,
            num_partitions,
            d_queue,
            d_out,
            problem,
            input_queue_len,
            output_queue_len,
            partition_size,
            max_vertices,
            max_edges,
            work_progress,
            kernel_stats,
            ADVANCE_TYPE,
            inverse_graph,
            R_TYPE,
            R_OP,
            d_value_to_reduce,
            d_reduce_frontier);
}

/**
 * @brief Kernel entry for relax light edge function
 *
 * @tparam KernelPolicy Kernel policy type for partitioned edge mapping.
 * @tparam ProblemData Problem data type for partitioned edge mapping.
 * @tparam Functor Functor type for the specific problem type.
 *
 * @param[in] queue_reset       If reset queue counter
 * @param[in] queue_index       Current frontier queue counter index
 * @param[in] label             label value to use in functor
 * @param[in] d_row_offset      Device pointer of SizeT to the row offsets queue
 * @param[in] d_column_indices  Device pointer of VertexId to the column indices queue
 * @param[in] d_scanned_edges   Device pointer of scanned neighbor list queue of the current frontier
 * @param[in] d_queue           Device pointer of VertexId to the incoming frontier queue
 * @param[out] d_out            Device pointer of VertexId to the outgoing frontier queue
 * @param[in] problem           Device pointer to the problem object
 * @param[in] input_queue_len   Length of the incoming frontier queue
 * @param[in] output_queue_len  Length of the outgoing frontier queue
 * @param[in] max_vertices      Maximum number of elements we can place into the incoming frontier
 * @param[in] max_edges         Maximum number of elements we can place into the outgoing frontier
 * @param[in] work_progress     queueing counters to record work progress
 * @param[in] kernel_stats      Per-CTA clock timing statistics (used when KernelPolicy::INSTRUMENT is set)
 * @param[in] ADVANCE_TYPE      enumerator which shows the advance type: V2V, V2E, E2V, or E2E
 * @param[in] inverse_graph     Whether this iteration's advance operator is in the opposite direction to the previous iteration
 */
    template <typename KernelPolicy, typename ProblemData, typename Functor>
__launch_bounds__ (KernelPolicy::THREADS, KernelPolicy::CTA_OCCUPANCY)
    __global__
void RelaxLightEdges(
        bool                            queue_reset,
        typename KernelPolicy::VertexId queue_index,
        int                             label,
        typename KernelPolicy::SizeT    *d_row_offsets,
        typename KernelPolicy::VertexId *d_column_indices,
        typename KernelPolicy::VertexId *d_inverse_column_indices,
        typename KernelPolicy::SizeT    *d_scanned_edges,
        typename KernelPolicy::VertexId *d_queue,
        typename KernelPolicy::VertexId *d_out,
        typename ProblemData::DataSlice *problem,
        typename KernelPolicy::SizeT    input_queue_len,
        typename KernelPolicy::SizeT    *output_queue_len,
        typename KernelPolicy::SizeT    max_vertices,
        typename KernelPolicy::SizeT    max_edges,
        util::CtaWorkProgress           work_progress,
        util::KernelRuntimeStats        kernel_stats,
        gunrock::oprtr::advance::TYPE ADVANCE_TYPE = gunrock::oprtr::advance::V2V,
        bool                            inverse_graph = false, 
        gunrock::oprtr::advance::REDUCE_TYPE R_TYPE = gunrock::oprtr::advance::EMPTY,
        gunrock::oprtr::advance::REDUCE_OP R_OP = gunrock::oprtr::advance::NONE,
        typename KernelPolicy::Value    *d_value_to_reduce = NULL,
        typename KernelPolicy::Value    *d_reduce_frontier = NULL)
{
    Dispatch<KernelPolicy, ProblemData, Functor>::RelaxLightEdges(
                                queue_reset,
                                queue_index,
                                label,
                                d_row_offsets,
                                d_column_indices,
                                d_inverse_column_indices,
                                d_scanned_edges,
                                d_queue,
                                d_out,
                                problem,
                                input_queue_len,
                                output_queue_len,
                                max_vertices,
                                max_edges,
                                work_progress,
                                kernel_stats,
                                ADVANCE_TYPE,
                                inverse_graph,
                                R_TYPE,
                                R_OP,
                                d_value_to_reduce,
                                d_reduce_frontier);
}

/**
 * @brief Kernel entry for computing neighbor list length for each vertex in the current frontier
 *
 * @tparam KernelPolicy Kernel policy type for partitioned edge mapping.
 * @tparam ProblemData Problem data type for partitioned edge mapping.
 * @tparam Functor Functor type for the specific problem type.
 *
 * @param[in] d_row_offsets     Device pointer of SizeT to the row offsets queue
 * @param[in] d_column_indices  Device pointer of VertexId to the column indices queue
 * @param[in] d_queue           Device pointer of VertexId to the incoming frontier queue
 * @param[out] d_scanned_edges  Device pointer of scanned neighbor list queue of the current frontier
 * @param[in] num_elements      Length of the current frontier queue
 * @param[in] max_vertices      Maximum number of elements we can place into the incoming frontier
 * @param[in] max_edges         Maximum number of elements we can place into the outgoing frontier
 * @param[in] ADVANCE_TYPE      enumerator which shows the advance type: V2V, V2E, E2V, or E2E
 */
template <typename KernelPolicy, typename ProblemData, typename Functor>
__launch_bounds__ (KernelPolicy::THREADS, KernelPolicy::CTA_OCCUPANCY)
    __global__
void GetEdgeCounts(
                                typename KernelPolicy::SizeT *d_row_offsets,
                                typename KernelPolicy::VertexId *d_column_indices,
                                typename KernelPolicy::VertexId *d_queue,
                                typename KernelPolicy::SizeT *d_scanned_edges,
                                typename KernelPolicy::SizeT num_elements,
                                typename KernelPolicy::SizeT max_vertex,
                                typename KernelPolicy::SizeT max_edge,
                                gunrock::oprtr::advance::TYPE ADVANCE_TYPE)


{
    Dispatch<KernelPolicy, ProblemData, Functor>::GetEdgeCounts(
                                    d_row_offsets,
                                    d_column_indices,
                                    d_queue,
                                    d_scanned_edges,
                                    num_elements,
                                    max_vertex,
                                    max_edge,
                                    ADVANCE_TYPE);
}

template<typename KernelPolicy, typename ProblemData, typename Functor>
__launch_bounds__ (KernelPolicy::THREADS, KernelPolicy::CTA_OCCUPANCY)
    __global__
void MarkPartitionSizes(
                                unsigned int *d_needles,
                                unsigned int split_val,
                                typename KernelPolicy::SizeT num_elements,
                                typename KernelPolicy::SizeT output_queue_len)
    {
       Dispatch<KernelPolicy, ProblemData, Functor>::MarkPartitionSizes(
                                d_needles,
                                split_val,
                                num_elements,
                                output_queue_len);
    }

} //edge_map_partitioned
} //oprtr
} //gunrock

// Leave this at the end of the file
// Local Variables:
// mode:c++
// c-file-style: "NVIDIA"
// End:<|MERGE_RESOLUTION|>--- conflicted
+++ resolved
@@ -234,7 +234,6 @@
                                 Value *&d_value_to_reduce,
                                 Value *&d_reduce_frontier)
 
-<<<<<<< HEAD
    {
         if (KernelPolicy::INSTRUMENT && (threadIdx.x == 0 && blockIdx.x == 0)) {
             kernel_stats.MarkStart();
@@ -378,291 +377,6 @@
                                     util::io::ModifiedStore<ProblemData::QUEUE_WRITE_MODIFIER>::St(
                                             (VertexId)lookup,
                                             d_out + out_index);
-=======
-                                {
-                                    if (KernelPolicy::INSTRUMENT && (threadIdx.x == 0 && blockIdx.x == 0)) {
-                                        kernel_stats.MarkStart();
-                                    }
-
-                                    // Reset work progress
-                                    if (queue_reset)
-                                    {
-                                        if (blockIdx.x == 0 && threadIdx.x < util::CtaWorkProgress::COUNTERS) {
-                                            //Reset all counters
-                                            work_progress.template Reset<SizeT>();
-                                        }
-                                    }
-
-                                    // Determine work decomposition
-                                    if (threadIdx.x == 0 && blockIdx.x == 0) {
-
-                                        // obtain problem size
-                                        if (queue_reset)
-                                        {
-                                            work_progress.StoreQueueLength<SizeT>(input_queue_len, queue_index);
-                                        }
-                                        else
-                                        {
-                                            input_queue_len = work_progress.template LoadQueueLength<SizeT>(queue_index);
-
-                                            // Signal to host that we're done
-                                            if (input_queue_len == 0) {
-                                                if (d_done) d_done[0] = input_queue_len;
-                                            }
-                                        }
-
-                                        work_progress.Enqueue(output_queue_len, queue_index+1);
-
-                                        // Reset our next outgoing queue counter to zero
-                                        work_progress.template StoreQueueLength<SizeT>(0, queue_index + 2);
-                                        work_progress.template PrepResetSteal<SizeT>(queue_index + 1);
-                                    }
-
-                                    // Barrier to protect work decomposition
-                                    __syncthreads();
-
-                                    int tid = threadIdx.x;
-                                    int bid = blockIdx.x;
-
-                                    int my_thread_start, my_thread_end;
-
-                                    my_thread_start = bid * partition_size;
-                                    my_thread_end = (bid+1)*partition_size < output_queue_len ? (bid+1)*partition_size : output_queue_len;
-
-                                    if (my_thread_start >= output_queue_len)
-                                        return;
-
-                                    int my_start_partition = partition_starts[bid];
-                                    int my_end_partition = partition_starts[bid+1] > input_queue_len ? partition_starts[bid+1] : input_queue_len;
-
-                                    __shared__ typename KernelPolicy::SmemStorage smem_storage;
-                                    // smem_storage.s_edges[NT]
-                                    // smem_storage.s_vertices[NT]
-                                    unsigned int* s_edges = (unsigned int*) &smem_storage.s_edges[0];
-                                    unsigned int* s_vertices = (unsigned int*) &smem_storage.s_vertices[0];
-                                    unsigned int* s_edge_ids = (unsigned int*) &smem_storage.s_edge_ids[0];
-
-                                    int my_work_size = my_thread_end - my_thread_start;
-                                    int out_offset = bid * partition_size;
-                                    int pre_offset = my_start_partition > 0 ? d_scanned_edges[my_start_partition-1] : 0;
-                                    int e_offset = my_thread_start - pre_offset;
-                                    int edges_processed = 0;
-
-                                    while (edges_processed < my_work_size && my_start_partition < my_end_partition)
-                                    {
-                                        pre_offset = my_start_partition > 0 ? d_scanned_edges[my_start_partition-1] : 0;
-
-                                        __syncthreads();
-
-                                        s_edges[tid] = (my_start_partition + tid < my_end_partition ? d_scanned_edges[my_start_partition + tid] - pre_offset : max_edges);
-                                        if (ADVANCE_TYPE == gunrock::oprtr::advance::V2V || ADVANCE_TYPE == gunrock::oprtr::advance::V2E) {
-                                            s_vertices[tid] = my_start_partition + tid < my_end_partition ? d_queue[my_start_partition+tid] : -1;
-                                            s_edge_ids[tid] = 0;
-                                        }
-                                        if (ADVANCE_TYPE == gunrock::oprtr::advance::E2V || ADVANCE_TYPE == gunrock::oprtr::advance::E2E) {
-                                            if (inverse_graph)
-                                                s_vertices[tid] = my_start_partition + tid < my_end_partition ? d_inverse_column_indices[d_queue[my_start_partition+tid]] : -1;
-                                            else
-                                                s_vertices[tid] = my_start_partition + tid < my_end_partition ? d_column_indices[d_queue[my_start_partition+tid]] : -1;
-                                            s_edge_ids[tid] = my_start_partition + tid < my_end_partition ? d_queue[my_start_partition+tid] : -1;
-                                        }
-
-                                        int last = my_start_partition + KernelPolicy::THREADS >= my_end_partition ? my_end_partition - my_start_partition - 1 : KernelPolicy::THREADS - 1;
-
-                                        __syncthreads();
-
-                                        SizeT e_last = min(s_edges[last] - e_offset, my_work_size - edges_processed);
-                                        SizeT v_index = BinarySearch<KernelPolicy::THREADS>(tid+e_offset, s_edges);
-                                        VertexId v = s_vertices[v_index];
-                                        VertexId e_id = s_edge_ids[v_index];
-                                        SizeT end_last = (v_index < my_end_partition ? s_edges[v_index] : max_edges);
-                                        SizeT internal_offset = v_index > 0 ? s_edges[v_index-1] : 0;
-                                        SizeT lookup_offset = d_row_offsets[v];
-
-                                        for (int i = (tid + e_offset); i < e_last + e_offset; i+=KernelPolicy::THREADS)
-                                        {
-                                            if (i >= end_last)
-                                            {
-                                                v_index = BinarySearch<KernelPolicy::THREADS>(i, s_edges);
-                                                if (ADVANCE_TYPE == gunrock::oprtr::advance::V2V || ADVANCE_TYPE == gunrock::oprtr::advance::V2E) {
-                                                    v = s_vertices[v_index];
-                                                    e_id = 0;
-                                                }
-                                                if (ADVANCE_TYPE == gunrock::oprtr::advance::E2V || ADVANCE_TYPE == gunrock::oprtr::advance::E2E) {
-                                                    v = inverse_graph ? d_inverse_column_indices[s_vertices[v_index]] : d_column_indices[s_vertices[v_index]];
-                                                    e_id = s_vertices[v_index];
-                                                }
-                                                end_last = (v_index < KernelPolicy::THREADS ? s_edges[v_index] : max_edges);
-                                                internal_offset = v_index > 0 ? s_edges[v_index-1] : 0;
-                                                lookup_offset = d_row_offsets[v];
-                                            }
-
-                                            int e = i - internal_offset;
-                                            int lookup = lookup_offset + e;
-                                            VertexId u = d_column_indices[lookup];
-                                            SizeT out_index = out_offset+edges_processed+(i-e_offset);
-
-                                            { 
-
-                                                if (!ProblemData::MARK_PREDECESSORS) {
-                                                    if (Functor::CondEdge(label, u, problem, lookup, e_id)) {
-                                                        Functor::ApplyEdge(label, u, problem, lookup, e_id);
-                                                        if (d_out != NULL) {
-                                                            if (ADVANCE_TYPE == gunrock::oprtr::advance::V2V) {
-                                                                util::io::ModifiedStore<ProblemData::QUEUE_WRITE_MODIFIER>::St(
-                                                                        u,
-                                                                        d_out + out_index); 
-                                                            } else if (ADVANCE_TYPE == gunrock::oprtr::advance::V2E
-                                                                    ||ADVANCE_TYPE == gunrock::oprtr::advance::E2E) {
-                                                                util::io::ModifiedStore<ProblemData::QUEUE_WRITE_MODIFIER>::St(
-                                                                        (VertexId)lookup,
-                                                                        d_out + out_index);
-                                                            }
-                                                        }
-
-                                                        if (d_value_to_reduce != NULL) {
-                                                            if (R_TYPE == gunrock::oprtr::advance::VERTEX) {
-                                                                util::io::ModifiedStore<ProblemData::QUEUE_WRITE_MODIFIER>::St(
-                                                                        d_value_to_reduce[u],
-                                                                        d_reduce_frontier + out_index);
-                                                            } else if (R_TYPE == gunrock::oprtr::advance::EDGE) {
-                                                                util::io::ModifiedStore<ProblemData::QUEUE_WRITE_MODIFIER>::St(
-                                                                        d_value_to_reduce[lookup],
-                                                                        d_reduce_frontier + out_index);
-                                                            }
-                                                        } else if (R_TYPE != gunrock::oprtr::advance::EMPTY) { 
-                                                            // use user-specified function to generate value to reduce
-                                                        }
-                                                    }
-                                                    else {
-                                                        if (d_out != NULL) {
-                                                            util::io::ModifiedStore<ProblemData::QUEUE_WRITE_MODIFIER>::St(
-                                                                    -1,
-                                                                    d_out + out_index);
-                                                        }
-
-                                                        if (d_value_to_reduce != NULL) {
-                                                            switch (R_OP) {
-                                                                case gunrock::oprtr::advance::PLUS :
-                                                                    util::io::ModifiedStore<ProblemData::QUEUE_WRITE_MODIFIER>::St(
-                                                                            (Value)0,
-                                                                            d_reduce_frontier + out_index);
-                                                                    break;
-                                                                case gunrock::oprtr::advance::MULTIPLIES :
-                                                                    util::io::ModifiedStore<ProblemData::QUEUE_WRITE_MODIFIER>::St(
-                                                                            (Value)1,
-                                                                            d_reduce_frontier + out_index);
-                                                                    break;
-                                                                case gunrock::oprtr::advance::MAXIMUM :
-                                                                    util::io::ModifiedStore<ProblemData::QUEUE_WRITE_MODIFIER>::St(
-                                                                            (Value)INT_MIN,
-                                                                            d_reduce_frontier + out_index);
-                                                                    break;
-                                                                case gunrock::oprtr::advance::MINIMUM :
-                                                                    util::io::ModifiedStore<ProblemData::QUEUE_WRITE_MODIFIER>::St(
-                                                                            (Value)INT_MAX,
-                                                                            d_reduce_frontier + out_index);
-                                                                    break;
-                                                                case gunrock::oprtr::advance::BIT_OR :
-                                                                    util::io::ModifiedStore<ProblemData::QUEUE_WRITE_MODIFIER>::St(
-                                                                            (Value)0,
-                                                                            d_reduce_frontier + out_index);
-                                                                    break;
-                                                                case gunrock::oprtr::advance::BIT_AND :
-                                                                    util::io::ModifiedStore<ProblemData::QUEUE_WRITE_MODIFIER>::St(
-                                                                            (Value)0xffffffff,
-                                                                            d_reduce_frontier + out_index);
-                                                                    break;
-                                                                case gunrock::oprtr::advance::BIT_XOR :
-                                                                    util::io::ModifiedStore<ProblemData::QUEUE_WRITE_MODIFIER>::St(
-                                                                            (Value)0,
-                                                                            d_reduce_frontier + out_index);
-                                                                    break;
-                                                                default:
-                                                                    util::io::ModifiedStore<ProblemData::QUEUE_WRITE_MODIFIER>::St(
-                                                                            (Value)0,
-                                                                            d_reduce_frontier + out_index);
-                                                                    break;
-                                                            }
-                                                        }
-                                                    }
-                                                } else {
-                                                    if (Functor::CondEdge(v, u, problem, lookup, e_id)) {
-                                                        Functor::ApplyEdge(v, u, problem, lookup, e_id);
-                                                        if (d_out != NULL) {
-                                                            if (ADVANCE_TYPE == gunrock::oprtr::advance::V2V) {
-                                                                util::io::ModifiedStore<ProblemData::QUEUE_WRITE_MODIFIER>::St(
-                                                                        u,
-                                                                        d_out + out_index); 
-                                                            } else if (ADVANCE_TYPE == gunrock::oprtr::advance::V2E
-                                                                    ||ADVANCE_TYPE == gunrock::oprtr::advance::E2E) {
-                                                                util::io::ModifiedStore<ProblemData::QUEUE_WRITE_MODIFIER>::St(
-                                                                        (VertexId)lookup,
-                                                                        d_out + out_index);
-                                                            }
-                                                        }
-                                                        if (d_value_to_reduce != NULL) {
-                                                            if (R_TYPE == gunrock::oprtr::advance::VERTEX) {
-                                                                util::io::ModifiedStore<ProblemData::QUEUE_WRITE_MODIFIER>::St(
-                                                                        d_value_to_reduce[u],
-                                                                        d_reduce_frontier + out_index);
-                                                            } else if (R_TYPE == gunrock::oprtr::advance::EDGE) {
-                                                                util::io::ModifiedStore<ProblemData::QUEUE_WRITE_MODIFIER>::St(
-                                                                        d_value_to_reduce[lookup],
-                                                                        d_reduce_frontier + out_index);
-                                                            }
-                                                        }
-                                                    }
-                                                    else {
-                                                        if (d_out != NULL) {
-                                                            util::io::ModifiedStore<ProblemData::QUEUE_WRITE_MODIFIER>::St(
-                                                                    -1,
-                                                                    d_out + out_index);
-                                                        }
-
-                                                        if (d_value_to_reduce != NULL) {
-                                                            switch (R_OP) {
-                                                                case gunrock::oprtr::advance::PLUS :
-                                                                    util::io::ModifiedStore<ProblemData::QUEUE_WRITE_MODIFIER>::St(
-                                                                            (Value)0,
-                                                                            d_reduce_frontier + out_index);
-                                                                    break;
-                                                                case gunrock::oprtr::advance::MULTIPLIES :
-                                                                    util::io::ModifiedStore<ProblemData::QUEUE_WRITE_MODIFIER>::St(
-                                                                            (Value)1,
-                                                                            d_reduce_frontier + out_index);
-                                                                    break;
-                                                                case gunrock::oprtr::advance::MAXIMUM :
-                                                                    util::io::ModifiedStore<ProblemData::QUEUE_WRITE_MODIFIER>::St(
-                                                                            (Value)INT_MIN,
-                                                                            d_reduce_frontier + out_index);
-                                                                    break;
-                                                                case gunrock::oprtr::advance::MINIMUM :
-                                                                    util::io::ModifiedStore<ProblemData::QUEUE_WRITE_MODIFIER>::St(
-                                                                            (Value)INT_MAX,
-                                                                            d_reduce_frontier + out_index);
-                                                                    break;
-                                                                default:
-                                                                    util::io::ModifiedStore<ProblemData::QUEUE_WRITE_MODIFIER>::St(
-                                                                            (Value)0,
-                                                                            d_reduce_frontier + out_index);
-                                                                    break;
-                                                            }
-                                                        }
-                                                    }
-                                                }
-                                            }
-                                        }
-                                        edges_processed += e_last;
-                                        my_start_partition += KernelPolicy::THREADS;
-                                        e_offset = 0;
-                                    }
-
-                                    if (KernelPolicy::INSTRUMENT && (blockIdx.x == 0 && threadIdx.x == 0)) {
-                                        kernel_stats.MarkStop();
-                                        kernel_stats.Flush();
-                                    }
->>>>>>> 57842ba6
                                 }
                             }
 
@@ -862,17 +576,10 @@
                 input_queue_len = work_progress.template LoadQueueLength<SizeT>(queue_index);
                 
                 // Signal to host that we're done
-<<<<<<< HEAD
                 //if (input_queue_len == 0) {
                 //    if (d_done) d_done[0] = input_queue_len;
                 //}
             }
-=======
-                if (input_queue_len == 0) {
-                    if (d_done) d_done[0] = input_queue_len;
-                }
-            } 
->>>>>>> 57842ba6
 
             work_progress.Enqueue(output_queue_len[0], queue_index+1);
 
